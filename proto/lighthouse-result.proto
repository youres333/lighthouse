syntax = "proto3";

// This comment required for Lightrider import compatibility # header

import "google/protobuf/struct.proto";
import "google/protobuf/timestamp.proto";
import "google/protobuf/wrappers.proto";

// This comment required for LightRider import compatibility # suffix

// Canonical list of errors created by Lighthouse.
enum LighthouseError {
  // No error in Lighthouse; the results are reliable.
  NO_ERROR = 0;
  // An uncategorized error occurred, likely a JavaScript exception.
  UNKNOWN_ERROR = 1;
  // The trace did not contain any screenshot events.
  NO_SPEEDLINE_FRAMES = 2;
  // No visual change between the beginning and end of load.
  SPEEDINDEX_OF_ZERO = 3;
  // The trace did not contain any screenshot events.
  NO_SCREENSHOTS = 4;
  // The computed speedindex results are non-finite.
  INVALID_SPEEDLINE = 5;
  // The trace did not contain a TracingStartedInPage event.
  NO_TRACING_STARTED = 6;
  // The trace did not contain a navigationStart event.
  NO_NAVSTART = 7;
  // The trace did not contain a firstContentfulPaint event.
  NO_FCP = 8;
  // The trace did not contain a domContentLoaded event.
  NO_DCL = 9;
  // No network request could be identified as the primary HTML document.
  NO_DOCUMENT_REQUEST = 10;
  // The HTML document's network request failed due to Chrome-internal reasons
  // (canceled, blocked, etc).
  FAILED_DOCUMENT_REQUEST = 11;
  // The HTML document's network request completed, but returned an HTTP status
  // code of 4xx or 5xx.
  ERRORED_DOCUMENT_REQUEST = 12;
  // Chromium's tracing controller did not manage to begin tracing across
  // processes. Typically fixed by restarting Chromium.
  TRACING_ALREADY_STARTED = 13;
  // The trace data wasn't parsed correctly.
  PARSING_PROBLEM = 14;
  // The trace data failed to stream over the protocol.
  READ_FAILED = 15;
  // Used when security error prevents page load.
  INSECURE_DOCUMENT_REQUEST = 16;
  // Used when protocol command times out.
  PROTOCOL_TIMEOUT = 17;
  // Used when the page is not responding after maxWaitForLoad.
  PAGE_HUNG = 18;
  // DNS failure on main document (no resolution, timed out, etc)
  DNS_FAILURE = 19;
  // A timeout in the initial connection to the debugger protocol.
  CRI_TIMEOUT = 20;
  // The page requested was not HTML.
  NOT_HTML = 21;
  // The trace did not contain a ResourceSendRequest event.
  NO_RESOURCE_REQUEST = 22;
  // Used when any Chrome interstitial error prevents page load.
  CHROME_INTERSTITIAL_ERROR = 23;
  // The page has crashed and will no longer respond to 99% of CDP commmands.
  TARGET_CRASHED = 24;
  // The protocol connection is broken.
  TARGET_DETACHED = 25;
}

// The overarching Lighthouse Response object (LHR)
// https://github.com/GoogleChrome/lighthouse/blob/master/types/lhr.d.ts
message LighthouseResult {
  // The timestamp of when the results were generated.
  google.protobuf.Timestamp fetch_time = 1;

  // The url requested to lightrider.
  string requested_url = 2;

  // The final analyzed URL, differs from requested_url when there were
  // redirects.
  string final_url = 3;

  // The version of Lighthouse with which these results were generated.
  string lighthouse_version = 4;

  // Message containing environment configuration for a LH run
  message Environment {
    // The user agent that was used by the network
    string network_user_agent = 1;

    // The user agent used by the host
    string host_user_agent = 2;

    // The benchmark index that indicates rough device class
    google.protobuf.DoubleValue benchmark_index = 3;

    // The version of libraries with which these results were generated. Ex:
    // axe-core.
    map<string, string> credits = 4;
  }

  // The environment that the audit was run in
  Environment environment = 5;

  // The user agent that was used to run the audit
  string user_agent = 6;

  // Any top level warnings that this run encountered
  // default is [] hence ListValue
  google.protobuf.ListValue run_warnings = 7;

  // Message containing a runtime error config
  message RuntimeError {
    // The text repr of the error type
    LighthouseError code = 1;

    // The error explanitory message
    string message = 2;
  }

  // A runtime error that was encountered during the run
  RuntimeError runtime_error = 8;

  // A map containing the results of the audits, keyed by audit id. Audits may
  // be referenced within more than one category.
  map<string, AuditResult> audits = 9;

  // A map containing the categories of audits, keyed by category id.
  map<string, LhrCategory> categories = 10;

  // A map containing groups that categories can belong to, keyed by group id
  map<string, CategoryGroup> category_groups = 11;

  // Message containing the configuration settings for the LH run
  // Next ID: 9
  message ConfigSettings {
    // The possible form factors an audit can be run in.
    // This enum served the emulated_form_factor field, but in v7, that field
    // was deprecated. Meanwhile in v7, the form_factor field was added and has
    // a mobile/desktop enum, so we simplify reuse, minus the `none` option.
    // See
    // https://github.com/GoogleChrome/lighthouse/blob/master/docs/emulation.md#changes-made-in-v7
    enum EmulatedFormFactor {
      UNKNOWN_FORM_FACTOR = 0;
      mobile = 1;
      desktop = 2;
      none = 3 [deprecated = true];
    }

    // Removed in v7. Do not use.
    EmulatedFormFactor emulated_form_factor = 1 [deprecated = true];

    // How Lighthouse should interpret this run in regards to scoring
    // performance metrics and skipping mobile-only tests in desktop.
    EmulatedFormFactor form_factor = 5;

    // The locale that was active during the audit
    string locale = 2;

    // List of the categories that were run, empty if all were run
    // nullable list of strings
    google.protobuf.Value only_categories = 3;

    // How Lighthouse was run, e.g. from the Chrome extension or from the npm
    // module
    string channel = 4;

    // Next ID: 7
    message ThrottlingSettings {
      // The round trip time in milliseconds.
      double rtt_ms = 1;

      // The network throughput in kilobits per second.
      double throughput_kbps = 2;

      // The network request latency in milliseconds.
      double request_latency_ms = 3;

      // The network download throughput in kilobits per second.
      double download_throughput_kbps = 4;

      // The network upload throughput in kilobits per second.
      double upload_throughput_kbps = 5;

      // The amount of slowdown applied to the cpu (1/<cpuSlowdownMultiplier>).
      double cpu_slowdown_multiplier = 6;
    }

    // The throttling config settings.
    ThrottlingSettings throttling = 7;

    // The method used to throttle the network.
    string throttling_method = 8;
  }

  // The settings that were used to run this audit
  ConfigSettings config_settings = 12;

  // i18n info in version 1 message format
  I18n i18n = 13;

  // Message containing the performance timing data for the Lighthouse run
  message Timing {
    // Corresponds to:
    // https://www.w3.org/TR/performance-timeline-2/#dom-performanceentry
    message PerformanceEntry {
      string name = 1;
      string entry_type = 2;
      google.protobuf.DoubleValue start_time = 3;
      google.protobuf.DoubleValue duration = 4;

      // Whether timing entry was collected during artifact gathering.
      bool gather = 5;
    }

    // The total duration of Lighthouse's run
    google.protobuf.DoubleValue total = 1;

    // Corresponds to:
    // https://www.w3.org/TR/performance-timeline-2/#idl-def-performanceentrylist
    repeated PerformanceEntry entries = 2;
  }

  // The performance timing data for the Lighthouse run
  Timing timing = 14;

  // The Stack Pack data used by audits in this run.
  repeated StackPack stack_packs = 15;

  // Gather mode used to collect artifacts.
  string gather_mode = 16;
}

// Message containing a category
message CategoryGroup {
  // The human readable title of the group
  string title = 1;

  // The description of what the category is grouping
  string description = 2;
}

// Message containing a category of audits and their combined weighted score.
message LhrCategory {
  // the internal id of the category
  string id = 1;

  // The human-friendly name of the category.
  string title = 2;

  // A description of what this category is about (e.g. these help you validate
  // your PWA).
  string description = 3;

  // The overall score of the category, the weighted average of all its audits,
  // from 0-1.
  // This value is nullable, so is a `Value` type
  google.protobuf.Value score = 4;

  // An description for manual audits within this category.
  string manual_description = 5;

  // A Category's reference to an AuditResult, with a weight for category
  // scoring.
  message AuditRef {
    // Matches a key in the top-level `audits` map.
    string id = 1;

    // The weight of the audit's score in the overall category score.
    google.protobuf.DoubleValue weight = 2;

    // The category group that the audit belongs to.
    string group = 3;

    // The conventional acronym for the audit/metric.
    string acronym = 4;

    // Any audit IDs closely relevant to this one.
    repeated string relevant_audits = 5;
  }

  // References to all the audit members and their weight in this category.
  repeated AuditRef audit_refs = 6;

  // List of gather modes this category is available in.
  repeated string supported_modes = 7;
}

// Message containing the result of an individual Lighthouse audit.
message AuditResult {
  // The internal audit id
  string id = 1;

  // A brief description of the audit. The text can change depending on if the
  // audit passed or failed.
  string title = 2;

  // A more detailed description that describes why the audit is important and
  // links to Lighthouse documentation on the audit; markdown links supported.
  string description = 3;

  // The scored value determined by the audit, in the range `0-1`, or NaN if
  // `score_display_mode` indicates not scored.
  // This value is nullable, so is a `Value` type
  google.protobuf.Value score = 4;

  // The ways an audit score should be interpreted:
  enum ScoreDisplayMode {
    // Unknown mode. This should not be used.
    SCORE_DISPLAY_MODE_UNSPECIFIED = 0;
    // Pass/fail audit (0 and 1 are the only possible scores).
    binary = 1;
    // Scores of 0-1, inclusive.
    numeric = 2;
    // The audit is an FYI only, and can't be interpreted as pass/fail. Score is
    // NaN and should be ignored.
    informative = 3;
    // The audit turned out to not apply to the page. Score is NaN and should be
    // ignored.
    not_applicable = 4;
    notApplicable = 7;
    // The audit exists only to tell you to review something yourself. Score is
    // NaN and should be ignored
    manual = 5;
    // There was an error while running the audit (check `error_message` for
    // details). Score is NaN and should be ignored.
    error = 6;
  }

  // The mode for how the score should be interpreted.
  ScoreDisplayMode score_display_mode = 5;

  // The human readable value that is displayed as the audit's result
  string display_value = 6;

  // An explanation of audit-related issues encountered on the test page.
  string explanation = 7;

  // Error message from any exception thrown while running this audit.
  string error_message = 8;

  // Extra information provided by some types of audits.  Given as an arbitrary
  // object.
  google.protobuf.Struct details = 9;

  // List of warnings associated with this audit
  // type of `Value` since this can be null
  google.protobuf.Value warnings = 10;

  // A numeric value that has a meaning specific to the audit, e.g. the number
  // of nodes in the DOM or the timestamp of a specific load event. More
  // information can be found in the audit details, if present.
  google.protobuf.DoubleValue numeric_value = 11;

  // The unit of the numeric_value field. Used to format the numeric value for
  // display.
  string numeric_unit = 12;
}

// Message containing the i18n data for the LHR - Version 1
message I18n {
  // Message holding the formatted strings used in the renderer
  message RendererFormattedStrings {
    // The disclaimer shown below a performance metric value
    string variance_disclaimer = 1;

    // The heading for the estimated page load savings opportunity of an audit
    string opportunity_resource_column_label = 2;

    // The heading for the estimated page load savings of opportunitu audits
    string opportunity_savings_column_label = 3;

    // The error string shown next to an erroring audit
    string error_missing_audit_info = 4;

    // The label shown next to an audit or metric that has had an error
    string error_label = 5;

    // The label shown above a bulleted list of warnings
    string warning_header = 6;

    // The tooltip text on an expandable chevron icon
    string audit_group_expand_tooltip = 7;

    // The heading that is shown above a list of audits that are passing
    string passed_audits_group_title = 8;

    // The heading shown above a list of audits that do not apply to a page
    string not_applicable_audits_group_title = 9;

    // The heading shown above a list of audits that were not computerd in the
    // run
    string manual_audits_group_title = 10;

    // The label shown preceding important warnings that may have invalidated an
    // entire report
    string toplevel_warnings_message = 11;

    // The label that explains the score gauges scale (0-49, 50-89, 90-100)
    string scorescale_label = 12;

    // The label for values shown in the summary of critical request chains
    string crc_longest_duration_label = 13;

    // The label for the initial request in a critical request chain
    string crc_initial_navigation = 14;

    // The disclaimer shown under performance explaining that the network can
    // vary
    string ls_performance_category_description = 15;

    // The title of the lab data performance category
    string lab_data_title = 16;

    // The heading that is shown above a list of audits that have warnings
    string warning_audits_group_title = 17;

    // The label for the button to show all lines of a snippet
    string snippet_expand_button_label = 18;

    // The label for the button to show only a few lines of a snippet
    string snippet_collapse_button_label = 19;

    // This label is for a filter checkbox above a table of items
    string third_party_resources_label = 20;

    // Descriptive explanation for emulation setting when emulating a generic
    // desktop form factor, as opposed to a mobile-device like form factor.
    string runtime_desktop_emulation = 21;

<<<<<<< HEAD
    // Descriptive explanation for emulation setting when emulating a Nexus 5X mobile device.
    string runtime_mobile_emulation = 22;

    // Descriptive explanation for emulation setting when no device emulation is set.
    string runtime_no_emulation = 23;

    // Label for a row in a table that shows the estimated CPU power of the machine running Lighthouse. Example row values: 532, 1492, 783.
    string runtime_settings_benchmark = 24;

    // Label for a row in a table that describes the CPU throttling conditions that were used during a Lighthouse run, if any.
    string runtime_settings_CPU_throttling = 25;

    // Label for a row in a table that describes the kind of device that was emulated for the Lighthouse run.  Example values for row elements: 'No Emulation', 'Emulated Desktop', etc.
    string runtime_settings_device = 26;

    // Label for a row in a table that shows the time at which a Lighthouse run was conducted; formatted as a timestamp, e.g. Jan 1, 1970 12:00 AM UTC.
    string runtime_settings_fetch_time = 27;

    // Label for a row in a table that describes the network throttling conditions that were used during a Lighthouse run, if any.
    string runtime_settings_network_throttling = 28;

    // Title of the Runtime settings table in a Lighthouse report.  Runtime settings are the environment configurations that a specific report used at auditing time.
    string runtime_settings_title = 29;

    // Label for a row in a table that shows the User Agent that was detected on the Host machine that ran Lighthouse.
    string runtime_settings_UA = 30;

    // Label for a row in a table that shows the User Agent that was used to send out all network requests during the Lighthouse run.
    string runtime_settings_UA_network = 31;

    // Label for a row in a table that shows the URL that was audited during a Lighthouse run.
    string runtime_settings_Url = 32;

    // Descriptive explanation for a runtime setting that is set to an unknown value.
    string runtime_unknown = 33;

    // Option in a dropdown menu that copies the Lighthouse JSON object to the system clipboard.
    string dropdown_copy_JSON = 34;

    // Option in a dropdown menu that toggles the themeing of the report between Light(default) and Dark themes.
    string dropdown_dark_theme = 35;

    // Option in a dropdown menu that opens a full Lighthouse report in a print dialog.
    string dropdown_print_expanded = 36;

    // Option in a dropdown menu that opens a small, summary report in a print dialog.
    string dropdown_print_summary = 37;

    // Option in a dropdown menu that saves the current report as a new Github Gist.
    string dropdown_save_gist = 38;

    // Option in a dropdown menu that saves the Lighthouse report HTML locally to the system as a '.html' file.
    string dropdown_save_HTML = 39;

    // Option in a dropdown menu that saves the Lighthouse JSON object to the local system as a '.json' file.
    string dropdown_save_JSON = 40;

    // Option in a dropdown menu that opens the current report in the Lighthouse Viewer Application.
    string dropdown_viewer = 41;

    // Label for button to create an issue against the Lighthouse Github project.
    string footer_issue = 42;

    // Descriptive explanation for environment throttling that was provided by the runtime environment instead of provided by Lighthouse throttling.
=======
    // Descriptive explanation for emulation setting when emulating a Nexus 5X
    // mobile device.
    string runtime_mobile_emulation = 22;

    // Descriptive explanation for emulation setting when no device emulation is
    // set.
    string runtime_no_emulation = 23;

    // Label for a row in a table that shows the estimated CPU power of the
    // machine running Lighthouse. Example row values: 532, 1492, 783.
    string runtime_settings_benchmark = 24;

    // Label for a row in a table that describes the CPU throttling conditions
    // that were used during a Lighthouse run, if any.
    string runtime_settings_CPU_throttling = 25;

    // Label for a row in a table that describes the kind of device that was
    // emulated for the Lighthouse run.  Example values for row elements: 'No
    // Emulation', 'Emulated Desktop', etc.
    string runtime_settings_device = 26;

    // Label for a row in a table that shows the time at which a Lighthouse run
    // was conducted; formatted as a timestamp, e.g. Jan 1, 1970 12:00 AM UTC.
    string runtime_settings_fetch_time = 27 [deprecated = true];

    // Label for a row in a table that describes the network throttling
    // conditions that were used during a Lighthouse run, if any.
    string runtime_settings_network_throttling = 28;

    // Title of the Runtime settings table in a Lighthouse report.  Runtime
    // settings are the environment configurations that a specific report used
    // at auditing time.
    string runtime_settings_title = 29 [deprecated = true];

    // Label for a row in a table that shows the User Agent that was detected on
    // the Host machine that ran Lighthouse.
    string runtime_settings_UA = 30 [deprecated = true];

    // Label for a row in a table that shows the User Agent that was used to
    // send out all network requests during the Lighthouse run.
    string runtime_settings_UA_network = 31;

    // Label for a row in a table that shows the URL that was audited during a
    // Lighthouse run.
    string runtime_settings_Url = 32 [deprecated = true];

    // Descriptive explanation for a runtime setting that is set to an unknown
    // value.
    string runtime_unknown = 33;

    // Option in a dropdown menu that copies the Lighthouse JSON object to the
    // system clipboard.
    string dropdown_copy_JSON = 34;

    // Option in a dropdown menu that toggles the themeing of the report between
    // Light(default) and Dark themes.
    string dropdown_dark_theme = 35;

    // Option in a dropdown menu that opens a full Lighthouse report in a print
    // dialog.
    string dropdown_print_expanded = 36;

    // Option in a dropdown menu that opens a small, summary report in a print
    // dialog.
    string dropdown_print_summary = 37;

    // Option in a dropdown menu that saves the current report as a new GitHub
    // Gist.
    string dropdown_save_gist = 38;

    // Option in a dropdown menu that saves the Lighthouse report HTML locally
    // to the system as a '.html' file.
    string dropdown_save_HTML = 39;

    // Option in a dropdown menu that saves the Lighthouse JSON object to the
    // local system as a '.json' file.
    string dropdown_save_JSON = 40;

    // Option in a dropdown menu that opens the current report in the Lighthouse
    // Viewer Application.
    string dropdown_viewer = 41;

    // Label for button to create an issue against the Lighthouse GitHub
    // project.
    string footer_issue = 42;

    // Descriptive explanation for environment throttling that was provided by
    // the runtime environment instead of provided by Lighthouse throttling.
>>>>>>> 05e6713f
    string throttling_provided = 43;

    // Label for a row in a table that shows in what tool Lighthouse is being
    // run (e.g. The lighthouse CLI, Chrome DevTools, Lightrider, WebPageTest,
    // etc).
    string runtime_settings_channel = 44 [deprecated = true];

    // Text link pointing to the Lighthouse scoring calculator. This link
    // immediately follows a sentence stating the performance score is
    // calculated from the perf metrics.
    string calculator_link = 45;

    // Label for a row in a table that shows the version of the Axe library used
    string runtime_settings_axe_version = 46;

    // Label for a button that opens the Treemap App
    string view_treemap_label = 47;

    // Label preceding a radio control for filtering the list of audits. The
    // radio choices are various performance metrics (FCP, LCP, TBT), and if
    // chosen, the audits in the report are hidden if they are not relevant to
    // the selected metric.
    string show_relevant_audits = 48;

    // Descriptive label that this analysis run was from a single pageload
    // of a browser (not a summary of hundreds of loads)
    string runtime_single_load = 49;

    // Descriptive explanation that this analysis run was from a single pageload
    // of a browser, whereas field data often summarizes hundreds+ of page loads
    string runtime_single_load_tooltip = 50;

    // Descriptive label that this analysis only considers the initial load of the page,
    // and no interaction beyond when the page had "fully loaded"
    string runtime_analysis_window = 51;
  }

  // The message holding all formatted strings used in the renderer.
  RendererFormattedStrings renderer_formatted_strings = 1;

  // Holds all message paths used. The locale of the report has already be used to translated
  // the strings in this LighthouseResult, but this field can be used to translate into another
  // language.
  map<string, google.protobuf.ListValue> icu_message_paths = 2;
}

// Message containing Stack Pack information.
message StackPack {
  // The human readable id of the Stack Pack.
  string id = 1;

  // The user facing title of the Stack Pack.
  string title = 2;

  // The icon as a data url.
  string icon_data_URL = 3;

  // Map of audit-ids to Stack Pack descriptions.
  map<string, string> descriptions = 4;
}<|MERGE_RESOLUTION|>--- conflicted
+++ resolved
@@ -428,72 +428,6 @@
     // desktop form factor, as opposed to a mobile-device like form factor.
     string runtime_desktop_emulation = 21;
 
-<<<<<<< HEAD
-    // Descriptive explanation for emulation setting when emulating a Nexus 5X mobile device.
-    string runtime_mobile_emulation = 22;
-
-    // Descriptive explanation for emulation setting when no device emulation is set.
-    string runtime_no_emulation = 23;
-
-    // Label for a row in a table that shows the estimated CPU power of the machine running Lighthouse. Example row values: 532, 1492, 783.
-    string runtime_settings_benchmark = 24;
-
-    // Label for a row in a table that describes the CPU throttling conditions that were used during a Lighthouse run, if any.
-    string runtime_settings_CPU_throttling = 25;
-
-    // Label for a row in a table that describes the kind of device that was emulated for the Lighthouse run.  Example values for row elements: 'No Emulation', 'Emulated Desktop', etc.
-    string runtime_settings_device = 26;
-
-    // Label for a row in a table that shows the time at which a Lighthouse run was conducted; formatted as a timestamp, e.g. Jan 1, 1970 12:00 AM UTC.
-    string runtime_settings_fetch_time = 27;
-
-    // Label for a row in a table that describes the network throttling conditions that were used during a Lighthouse run, if any.
-    string runtime_settings_network_throttling = 28;
-
-    // Title of the Runtime settings table in a Lighthouse report.  Runtime settings are the environment configurations that a specific report used at auditing time.
-    string runtime_settings_title = 29;
-
-    // Label for a row in a table that shows the User Agent that was detected on the Host machine that ran Lighthouse.
-    string runtime_settings_UA = 30;
-
-    // Label for a row in a table that shows the User Agent that was used to send out all network requests during the Lighthouse run.
-    string runtime_settings_UA_network = 31;
-
-    // Label for a row in a table that shows the URL that was audited during a Lighthouse run.
-    string runtime_settings_Url = 32;
-
-    // Descriptive explanation for a runtime setting that is set to an unknown value.
-    string runtime_unknown = 33;
-
-    // Option in a dropdown menu that copies the Lighthouse JSON object to the system clipboard.
-    string dropdown_copy_JSON = 34;
-
-    // Option in a dropdown menu that toggles the themeing of the report between Light(default) and Dark themes.
-    string dropdown_dark_theme = 35;
-
-    // Option in a dropdown menu that opens a full Lighthouse report in a print dialog.
-    string dropdown_print_expanded = 36;
-
-    // Option in a dropdown menu that opens a small, summary report in a print dialog.
-    string dropdown_print_summary = 37;
-
-    // Option in a dropdown menu that saves the current report as a new Github Gist.
-    string dropdown_save_gist = 38;
-
-    // Option in a dropdown menu that saves the Lighthouse report HTML locally to the system as a '.html' file.
-    string dropdown_save_HTML = 39;
-
-    // Option in a dropdown menu that saves the Lighthouse JSON object to the local system as a '.json' file.
-    string dropdown_save_JSON = 40;
-
-    // Option in a dropdown menu that opens the current report in the Lighthouse Viewer Application.
-    string dropdown_viewer = 41;
-
-    // Label for button to create an issue against the Lighthouse Github project.
-    string footer_issue = 42;
-
-    // Descriptive explanation for environment throttling that was provided by the runtime environment instead of provided by Lighthouse throttling.
-=======
     // Descriptive explanation for emulation setting when emulating a Nexus 5X
     // mobile device.
     string runtime_mobile_emulation = 22;
@@ -582,7 +516,6 @@
 
     // Descriptive explanation for environment throttling that was provided by
     // the runtime environment instead of provided by Lighthouse throttling.
->>>>>>> 05e6713f
     string throttling_provided = 43;
 
     // Label for a row in a table that shows in what tool Lighthouse is being
