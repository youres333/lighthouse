--- conflicted
+++ resolved
@@ -105,11 +105,7 @@
     "browserify": "^16.2.3",
     "bundlesize": "^0.18.0",
     "chalk": "^2.4.1",
-<<<<<<< HEAD
-    "chrome-devtools-frontend": "1.0.723630",
-=======
     "chrome-devtools-frontend": "1.0.727089",
->>>>>>> edc1535c
     "codecov": "^3.2.0",
     "conventional-changelog-cli": "^1.3.4",
     "coveralls": "^3.0.3",
