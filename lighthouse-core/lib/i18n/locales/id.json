--- conflicted
+++ resolved
@@ -839,12 +839,9 @@
   "lighthouse-core/audits/layout-shift-elements.js | description": {
     "message": "Elemen DOM ini paling banyak berkontribusi untuk CLS halaman."
   },
-<<<<<<< HEAD
-=======
   "lighthouse-core/audits/layout-shift-elements.js | displayValue": {
     "message": "{nodeCount,plural, =1{1 elemen ditemukan}other{# elemen ditemukan}}"
   },
->>>>>>> 8fd7551d
   "lighthouse-core/audits/layout-shift-elements.js | title": {
     "message": "Hindari peralihan tata letak berukuran besar"
   },
