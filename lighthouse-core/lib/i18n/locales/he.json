{
  "lighthouse-core/audits/accessibility/accesskeys.js | description": {
    "message": "מקשי גישה מאפשרים למשתמשים להתמקד במהירות בחלק מסוים בדף. כדי לאפשר ניווט תקין, כל מקש גישה צריך להיות ייחודי. [מידע נוסף](https://web.dev/accesskeys/)."
  },
  "lighthouse-core/audits/accessibility/accesskeys.js | failureTitle": {
    "message": "יש ערכי `[accesskey]` שאינם ייחודיים"
  },
  "lighthouse-core/audits/accessibility/accesskeys.js | title": {
    "message": "`[accesskey]` הערכים ייחודיים"
  },
  "lighthouse-core/audits/accessibility/aria-allowed-attr.js | description": {
    "message": "כל ARIA `role` תומכת בקבוצת משנה ספציפית של `aria-*` מאפיינים. חוסר התאמה בין המאפיינים הופך אותם `aria-*` ללא חוקיים. [מידע נוסף](https://web.dev/aria-allowed-attr/)."
  },
  "lighthouse-core/audits/accessibility/aria-allowed-attr.js | failureTitle": {
    "message": "יש מאפייני `[aria-*]` שלא תואמים לתפקידים שלהם"
  },
  "lighthouse-core/audits/accessibility/aria-allowed-attr.js | title": {
    "message": "מאפייני ה-`[aria-*]`‎ תואמים לתפקידים שלהם"
  },
  "lighthouse-core/audits/accessibility/aria-hidden-body.js | description": {
    "message": "טכנולוגיות מסייעות, כמו קוראי מסך, פועלים באופן לא עקבי כשמוגדר `aria-hidden=\"true\"` ב-`<body>` של המסמך. [מידע נוסף](https://web.dev/aria-hidden-body/)"
  },
  "lighthouse-core/audits/accessibility/aria-hidden-body.js | failureTitle": {
    "message": "יש `[aria-hidden=\"true\"]` ב-`<body>` של המסמך"
  },
  "lighthouse-core/audits/accessibility/aria-hidden-body.js | title": {
    "message": "אין `[aria-hidden=\"true\"]` ב-`<body>` של המסמך"
  },
  "lighthouse-core/audits/accessibility/aria-hidden-focus.js | description": {
    "message": "רכיבי צאצא שיכולים לקבל פוקוס וממוקמים בתוך רכיב `[aria-hidden=\"true\"]`, גורמים לכך שהרכיבים האינטראקטיביים האלה לא יהיו זמינים למשתמשים בטכנולוגיות מסייעות, כמו קוראי מסך. [מידע נוסף](https://web.dev/aria-hidden-focus/)"
  },
  "lighthouse-core/audits/accessibility/aria-hidden-focus.js | failureTitle": {
    "message": "רכיבי `[aria-hidden=\"true\"]` כוללים רכיבי צאצא שיכולים לקבל פוקוס"
  },
  "lighthouse-core/audits/accessibility/aria-hidden-focus.js | title": {
    "message": "רכיבי `[aria-hidden=\"true\"]` אינם מכילים רכיבי צאצא שיכולים לקבל פוקוס"
  },
  "lighthouse-core/audits/accessibility/aria-input-field-name.js | description": {
    "message": "כשאין לשדה להזנת קלט שם נגיש, קוראי מסך מציינים שם גנרי, ובמצב כזה אנשים שמסתמכים על קוראי מסך יתקשו להשתמש בשדה. [מידע נוסף](https://web.dev/aria-input-field-name/)"
  },
  "lighthouse-core/audits/accessibility/aria-input-field-name.js | failureTitle": {
    "message": "לשדות הזנת קלט של ARIA אין שמות נגישים"
  },
  "lighthouse-core/audits/accessibility/aria-input-field-name.js | title": {
    "message": "לשדות ARIA להזנת קלט יש שמות נגישים"
  },
  "lighthouse-core/audits/accessibility/aria-required-attr.js | description": {
    "message": "חלק מתפקידי ה-ARIA כוללים מאפיינים נדרשים שמתארים לקוראי המסך את מצב הרכיב. [מידע נוסף](https://web.dev/aria-required-attr/)."
  },
  "lighthouse-core/audits/accessibility/aria-required-attr.js | failureTitle": {
    "message": "יש רכיבים מסוג `[role]` שאין להם את כל מאפייני ה-`[aria-*]` הנדרשים"
  },
  "lighthouse-core/audits/accessibility/aria-required-attr.js | title": {
    "message": "לכל הרכיבים מסוג `[role]` יש את כל מאפייני ה-`[aria-*]` הדרושים"
  },
  "lighthouse-core/audits/accessibility/aria-required-children.js | description": {
    "message": "תפקידי הורה מסוימים של ARIA צריכים לכלול תפקידי צאצא ספציפיים כדי לבצע את פונקציות הנגישות שלהם. [מידע נוסף](https://web.dev/aria-required-children/)."
  },
  "lighthouse-core/audits/accessibility/aria-required-children.js | failureTitle": {
    "message": "ברכיבים עם `[role]` של ARIA שדורשים מצאצאים לכלול `[role]` ספציפי, חסרים חלק מהצאצאים הנדרשים האלה, או שכולם חסרים בהם."
  },
  "lighthouse-core/audits/accessibility/aria-required-children.js | title": {
    "message": "ברכיבים עם `[role]` של ARIA שדורשים מצאצאים לכלול `[role]` ספציפי, קיימים כל הצאצאים הנדרשים."
  },
  "lighthouse-core/audits/accessibility/aria-required-parent.js | description": {
    "message": "חלק מתפקידי הצאצא מסוג ARIA חייבים להיכלל בין תפקידי הורה ספציפיים כדי למלא באופן תקין את פונקציות הנגישות שלהם. [מידע נוסף](https://web.dev/aria-required-parent/)."
  },
  "lighthouse-core/audits/accessibility/aria-required-parent.js | failureTitle": {
    "message": "מאפייני `[role]` לא נמצאים בתוך רכיב ההורה הנדרש שלהם"
  },
  "lighthouse-core/audits/accessibility/aria-required-parent.js | title": {
    "message": "רכיבים מסוג `[role]` נמצאים בתוך רכיב ההורה הנדרש שלהם"
  },
  "lighthouse-core/audits/accessibility/aria-roles.js | description": {
    "message": "תפקידי ARIA חייבים לכלול ערכים חוקיים כדי לבצע את פונקציות הנגישות שלהם. [מידע נוסף](https://web.dev/aria-roles/)."
  },
  "lighthouse-core/audits/accessibility/aria-roles.js | failureTitle": {
    "message": "יש ערכי `[role]` לא חוקיים"
  },
  "lighthouse-core/audits/accessibility/aria-roles.js | title": {
    "message": "ערכי ה-`[role]` חוקיים"
  },
  "lighthouse-core/audits/accessibility/aria-toggle-field-name.js | description": {
    "message": "כשהשם של שדה החלפת מצב (toggle) אינו נגיש, קוראי מסך מציינים שם גנרי, ובמצב כזה אנשים שמסתמכים על קוראי מסך יתקשו להשתמש בשדה. [מידע נוסף](https://web.dev/aria-toggle-field-name/)"
  },
  "lighthouse-core/audits/accessibility/aria-toggle-field-name.js | failureTitle": {
    "message": "לשדות החלפת מצב (toggle) של ARIA אין שמות נגישים"
  },
  "lighthouse-core/audits/accessibility/aria-toggle-field-name.js | title": {
    "message": "לשדות החלפת מצב (toggle) של ARIA יש שמות נגישים"
  },
  "lighthouse-core/audits/accessibility/aria-valid-attr-value.js | description": {
    "message": "טכנולוגיות לנגישות, כמו קוראי מסך, לא יכולות לפענח מאפייני ARIA שהערכים שלהם לא חוקיים. [מידע נוסף](https://web.dev/aria-valid-attr-value/)."
  },
  "lighthouse-core/audits/accessibility/aria-valid-attr-value.js | failureTitle": {
    "message": "למאפייני ‎`[aria-*]`‎ אין ערכים חוקיים"
  },
  "lighthouse-core/audits/accessibility/aria-valid-attr-value.js | title": {
    "message": "למאפייני ה-`[aria-*]` יש ערכים חוקיים"
  },
  "lighthouse-core/audits/accessibility/aria-valid-attr.js | description": {
    "message": "טכנולוגיות לנגישות, כמו קוראי מסך, לא יכולות לפענח מאפייני ARIA עם שמות לא חוקיים. [מידע נוסף](https://web.dev/aria-valid-attr/)."
  },
  "lighthouse-core/audits/accessibility/aria-valid-attr.js | failureTitle": {
    "message": "יש מאפייני `[aria-*]` שאינם חוקיים או שכוללים שגיאות איות"
  },
  "lighthouse-core/audits/accessibility/aria-valid-attr.js | title": {
    "message": "מאפייני ה-`[aria-*]` חוקיים ולא כוללים שגיאות איות"
  },
  "lighthouse-core/audits/accessibility/axe-audit.js | failingElementsHeader": {
    "message": "רכיבים שנכשלו בבדיקה"
  },
  "lighthouse-core/audits/accessibility/button-name.js | description": {
    "message": "כשאין ללחצן שם נגיש, קוראי מסך אומרים את המילה \"לחצן\", ובמצב כזה אנשים שמסתמכים על קוראי מסך יתקשו להשתמש בלחצן. [מידע נוסף](https://web.dev/button-name/)."
  },
  "lighthouse-core/audits/accessibility/button-name.js | failureTitle": {
    "message": "ללחצנים אין שמות ייחודיים"
  },
  "lighthouse-core/audits/accessibility/button-name.js | title": {
    "message": "ללחצנים יש שם נגיש"
  },
  "lighthouse-core/audits/accessibility/bypass.js | description": {
    "message": "הוספה של דרכים לעקיפת תוכן שחוזר על עצמו מאפשרת לאנשים שמשתמשים במקלדת לנווט בדף בצורה יעילה יותר. [מידע נוסף](https://web.dev/bypass/)."
  },
  "lighthouse-core/audits/accessibility/bypass.js | failureTitle": {
    "message": "הדף לא כולל כותרת, קישור לדילוג או קטע שמסומן כ-landmark"
  },
  "lighthouse-core/audits/accessibility/bypass.js | title": {
    "message": "הדף כולל כותרת, קישור לדילוג או קטע שמסומן כ-landmark"
  },
  "lighthouse-core/audits/accessibility/color-contrast.js | description": {
    "message": "משתמשים רבים מתקשים לקרוא טקסט עם ניגודיות נמוכה, או לא מסוגלים לקרוא אותו. [מידע נוסף](https://web.dev/color-contrast/)."
  },
  "lighthouse-core/audits/accessibility/color-contrast.js | failureTitle": {
    "message": "יחס הניגודיות של צבעי הרקע והחזית אינו מספיק."
  },
  "lighthouse-core/audits/accessibility/color-contrast.js | title": {
    "message": "יש יחס ניגודיות מספיק בין צבעי הרקע והחזית"
  },
  "lighthouse-core/audits/accessibility/definition-list.js | description": {
    "message": "כשרשימות של הגדרות לא מסומנות כראוי, קוראי מסך עשויים לספק פלט מבלבל או לא מדויק. [מידע נוסף](https://web.dev/definition-list/)."
  },
  "lighthouse-core/audits/accessibility/definition-list.js | failureTitle": {
    "message": "יש רכיבי `<dl>` שלא מכילים רק קבוצות `<dt>` ו-`<dd>` עם סדר תקין, `<script>`, `<template>` או רכיבי `<div>`."
  },
  "lighthouse-core/audits/accessibility/definition-list.js | title": {
    "message": "רכיבי `<dl>` מכילים רק קבוצות `<dt>` ו-`<dd>` עם סדר תקין, `<script>`, `<template>` או רכיבי `<div>`."
  },
  "lighthouse-core/audits/accessibility/dlitem.js | description": {
    "message": "פריטים ברשימות של הגדרות (`<dt>` ו-`<dd>`) צריכים להיות תחומים בתוך רכיב הורה מסוג `<dl>` כדי שקוראי מסך יוכלו להקריא אותם בצורה נכונה. [מידע נוסף](https://web.dev/dlitem/)."
  },
  "lighthouse-core/audits/accessibility/dlitem.js | failureTitle": {
    "message": "יש פריטים ברשימות של הגדרות שלא תחומים בין רכיבי `<dl>`"
  },
  "lighthouse-core/audits/accessibility/dlitem.js | title": {
    "message": "פריטים ברשימות של הגדרות מוצבים בין רכיבי `<dl>`"
  },
  "lighthouse-core/audits/accessibility/document-title.js | description": {
    "message": "הכותרת מספקת סקירה כללית של הדף למשתמשים הנעזרים בקוראי מסך. בנוסף, משתמשים של מנועי חיפוש מסתמכים במידה רבה על הכותרת כדי להבין אם הדף רלוונטי לחיפוש שלהם. [מידע נוסף](https://web.dev/document-title/)."
  },
  "lighthouse-core/audits/accessibility/document-title.js | failureTitle": {
    "message": "למסמך אין רכיב `<title>`"
  },
  "lighthouse-core/audits/accessibility/document-title.js | title": {
    "message": "המסמך מכיל רכיב `<title>`"
  },
  "lighthouse-core/audits/accessibility/duplicate-id-active.js | description": {
    "message": "כל הרכיבים שיכולים לקבל פוקוס חייבים לכלול `id` ייחודי כדי לוודא שטכנולוגיות מסייעות יוכלו לזהות אותם. [מידע נוסף](https://web.dev/duplicate-id-active/)"
  },
  "lighthouse-core/audits/accessibility/duplicate-id-active.js | failureTitle": {
    "message": "נעשה שימוש במאפייני `[id]` לא ייחודיים ברכיבים פעילים שיכולים לקבל פוקוס"
  },
  "lighthouse-core/audits/accessibility/duplicate-id-active.js | title": {
    "message": "נעשה שימוש במאפייני `[id]` ייחודיים ברכיבים פעילים שיכולים לקבל פוקוס"
  },
  "lighthouse-core/audits/accessibility/duplicate-id-aria.js | description": {
    "message": "הערך של מזהה ARIA חייב להיות ייחודי כדי למנוע מטכנולוגיות מסייעות להתעלם ממופעים אחרים. [מידע נוסף](https://web.dev/duplicate-id-aria/)"
  },
  "lighthouse-core/audits/accessibility/duplicate-id-aria.js | failureTitle": {
    "message": "מזהי ה-ARIA אינם ייחודיים"
  },
  "lighthouse-core/audits/accessibility/duplicate-id-aria.js | title": {
    "message": "מזהי ה-ARIA ייחודיים"
  },
  "lighthouse-core/audits/accessibility/form-field-multiple-labels.js | description": {
    "message": "טכנולוגיות מסייעות עלולות להקריא באופן מבלבל שדות טופס עם תוויות מרובות. קוראי מסך, למשל, מקריאים את התווית הראשונה, האחרונה או את כולן. [מידע נוסף](https://web.dev/form-field-multiple-labels/)"
  },
  "lighthouse-core/audits/accessibility/form-field-multiple-labels.js | failureTitle": {
    "message": "לשדות טופס יש תוויות מרובות"
  },
  "lighthouse-core/audits/accessibility/form-field-multiple-labels.js | title": {
    "message": "אין שדות טופס עם תוויות מרובות"
  },
  "lighthouse-core/audits/accessibility/frame-title.js | description": {
    "message": "משתמשים הנעזרים בקוראי מסך מסתמכים על כותרות של מסגרות כדי להבין מה תוכן המסגרות. [מידע נוסף](https://web.dev/frame-title/)."
  },
  "lighthouse-core/audits/accessibility/frame-title.js | failureTitle": {
    "message": "לרכיבי `<frame>` או `<iframe>` אין מאפיין title"
  },
  "lighthouse-core/audits/accessibility/frame-title.js | title": {
    "message": "לרכיבי `<frame>` או `<iframe>` יש מאפיין title"
  },
  "lighthouse-core/audits/accessibility/heading-order.js | description": {
    "message": "כשהכותרות מופיעות בסדר הנכון ואינן מדלגות על רמות, הן מבהירות את המבנה הסמנטי של הדף. כך קל יותר לנווט ולהבין את הדף כשמשתמשים בטכנולוגיות מסייעות. [מידע נוסף](https://web.dev/heading-order/)"
  },
  "lighthouse-core/audits/accessibility/heading-order.js | failureTitle": {
    "message": "רכיבי כותרת אינם מופיעים ברצף יורד"
  },
  "lighthouse-core/audits/accessibility/heading-order.js | title": {
    "message": "רכיבי כותרת מופיעים ברצף יורד"
  },
  "lighthouse-core/audits/accessibility/html-has-lang.js | description": {
    "message": "אם בדף לא מצוין מאפיין lang, קורא המסך יפעל כאילו שהדף כתוב בשפת ברירת המחדל שהמשתמש בחר במהלך הגדרת קורא המסך. אם שפת הדף שונה משפת ברירת המחדל, ייתכן שקורא המסך לא יקרא בצורה נכונה את הטקסט שבדף. [מידע נוסף](https://web.dev/html-has-lang/)."
  },
  "lighthouse-core/audits/accessibility/html-has-lang.js | failureTitle": {
    "message": "לרכיב `<html>` אין רכיב `[lang]`"
  },
  "lighthouse-core/audits/accessibility/html-has-lang.js | title": {
    "message": "לרכיב `<html>` יש מאפיין `[lang]`"
  },
  "lighthouse-core/audits/accessibility/html-lang-valid.js | description": {
    "message": "ציון של [שפת BCP 47](https://www.w3.org/International/questions/qa-choosing-language-tags#question) חוקית עוזר לקוראי מסך להקריא טקסט בצורה נכונה. [מידע נוסף](https://web.dev/html-lang-valid/)."
  },
  "lighthouse-core/audits/accessibility/html-lang-valid.js | failureTitle": {
    "message": "לרכיב `<html>` אין ערך חוקי עבור המאפיין `[lang]`."
  },
  "lighthouse-core/audits/accessibility/html-lang-valid.js | title": {
    "message": "לרכיב `<html>` יש ערך חוקי עבור המאפיין `[lang]`"
  },
  "lighthouse-core/audits/accessibility/image-alt.js | description": {
    "message": "רכיבים אינפורמטיביים צריכים לכלול טקסט חלופי קצר ותיאורי. אפשר להתעלם מרכיבי עיצוב עם מאפיין alt ריק. [מידע נוסף](https://web.dev/image-alt/)."
  },
  "lighthouse-core/audits/accessibility/image-alt.js | failureTitle": {
    "message": "יש רכיבי תמונה ללא מאפייני `[alt]`"
  },
  "lighthouse-core/audits/accessibility/image-alt.js | title": {
    "message": "לרכיבי תמונה יש מאפייני `[alt]`"
  },
  "lighthouse-core/audits/accessibility/input-image-alt.js | description": {
    "message": "כשתמונה משמשת כלחצן `<input>`, הוספה של טקסט חלופי יכולה לעזור למשתמשים הנעזרים בקוראי מסך להבין מה הלחצן עושה. [מידע נוסף](https://web.dev/input-image-alt/)."
  },
  "lighthouse-core/audits/accessibility/input-image-alt.js | failureTitle": {
    "message": "יש רכיבי `<input type=\"image\">` שאין להם טקסט `[alt]`"
  },
  "lighthouse-core/audits/accessibility/input-image-alt.js | title": {
    "message": "לרכיבים מסוג `<input type=\"image\">` יש טקסט `[alt]`"
  },
  "lighthouse-core/audits/accessibility/label.js | description": {
    "message": "תוויות עוזרות לוודא ששמות של פקדי טפסים מוקראים באופן תקין על ידי טכנולוגיות לנגישות, כמו קוראי מסך. [מידע נוסף](https://web.dev/label/)."
  },
  "lighthouse-core/audits/accessibility/label.js | failureTitle": {
    "message": "לא שויכו תוויות אל רכיבי טופס"
  },
  "lighthouse-core/audits/accessibility/label.js | title": {
    "message": "לרכיבי טופס יש תוויות המשויכות אליהם"
  },
  "lighthouse-core/audits/accessibility/layout-table.js | description": {
    "message": "טבלה המשמשת לקביעת פריסה אינה יכולה לכלול רכיבי נתונים, כמו הרכיב th, הרכיב ‏caption או המאפיין summary, כי הם עשויים ליצור חוויה מבלבלת עבור משתמשים הנעזרים בקורא מסך. [מידע נוסף](https://web.dev/layout-table/)."
  },
  "lighthouse-core/audits/accessibility/layout-table.js | failureTitle": {
    "message": "ברכיבי `<table>` להצגה, אין הימנעות משימוש ב-`<th>`, ב-`<caption>` או במאפיין `[summary]`."
  },
  "lighthouse-core/audits/accessibility/layout-table.js | title": {
    "message": "רכיבי `<table>` להצגה לא מכילים `<th>`, `<caption>` או את המאפיין `[summary]`."
  },
  "lighthouse-core/audits/accessibility/link-name.js | description": {
    "message": "כשהטקסט של הקישור מובן וייחודי ואפשר להתמקד בו, משתמשים שנעזרים בקורא מסך נהנים מחוויית ניווט משופרת. מצב זה נכון גם לגבי טקסט חלופי של תמונות כשנעשה בהן שימוש כקישורים. [מידע נוסף](https://web.dev/link-name/)."
  },
  "lighthouse-core/audits/accessibility/link-name.js | failureTitle": {
    "message": "לקישורים אין שמות ייחודיים"
  },
  "lighthouse-core/audits/accessibility/link-name.js | title": {
    "message": "לקישורים יש שמות ייחודיים"
  },
  "lighthouse-core/audits/accessibility/list.js | description": {
    "message": "קוראי מסך מקריאים רשימות בצורה מסוימת. שמירה על מבנה רשימות תקין מאפשרת הקראה תקינה על ידי קורא המסך. [מידע נוסף](https://web.dev/list/)."
  },
  "lighthouse-core/audits/accessibility/list.js | failureTitle": {
    "message": "הרשימות לא מכילות רק רכיבי `<li>` ורכיבים שתומכים בסקריפט (`<script>` ו- `<template>`)."
  },
  "lighthouse-core/audits/accessibility/list.js | title": {
    "message": "הרשימות מכילות רק רכיבי `<li>` ורכיבים שתומכים בסקריפט (`<script>` ו-`<template>`)."
  },
  "lighthouse-core/audits/accessibility/listitem.js | description": {
    "message": "כדי שקוראי מסך יוכלו לקרוא כראוי פריטים ברשימות, (`<li>`) הם צריכים להופיע בין רכיבי הורה מסוג `<ul>` או `<ol>`. [מידע נוסף](https://web.dev/listitem/)."
  },
  "lighthouse-core/audits/accessibility/listitem.js | failureTitle": {
    "message": "יש פריטים ברשימות (`<li>`) שלא נמצאים בין רכיבי הורה של `<ul>` או `<ol>`."
  },
  "lighthouse-core/audits/accessibility/listitem.js | title": {
    "message": "פריטים ברשימות (`<li>`) מופיעים בין רכיבי הורה `<ul>` או `<ol>`"
  },
  "lighthouse-core/audits/accessibility/meta-refresh.js | description": {
    "message": "משתמשים לא מצפים לרענון אוטומטי של הדף, ושימוש ברענון כזה יחזיר את ההתמקדות אל ראש הדף. מצב כזה יכול ליצור חוויה מתסכלת או מבלבלת. [מידע נוסף](https://web.dev/meta-refresh/)."
  },
  "lighthouse-core/audits/accessibility/meta-refresh.js | failureTitle": {
    "message": "המסמך מכיל `<meta http-equiv=\"refresh\">`"
  },
  "lighthouse-core/audits/accessibility/meta-refresh.js | title": {
    "message": "המסמך לא כולל שימוש ב-`<meta http-equiv=\"refresh\">`"
  },
  "lighthouse-core/audits/accessibility/meta-viewport.js | description": {
    "message": "השבתת האפשרות להגדיל את תצוגת התוכן יוצרת בעיה עבור משתמשים עם ליקויי ראייה שנוהגים להגדיל את המסך כדי לראות היטב את תוכן דף האינטרנט. [מידע נוסף](https://web.dev/meta-viewport/)."
  },
  "lighthouse-core/audits/accessibility/meta-viewport.js | failureTitle": {
    "message": "נעשה שימוש ב-`[user-scalable=\"no\"]` ברכיב `<meta name=\"viewport\">`, או שערך המאפיין `[maximum-scale]` קטן מ-5."
  },
  "lighthouse-core/audits/accessibility/meta-viewport.js | title": {
    "message": "לא נעשה שימוש ב-`[user-scalable=\"no\"]` ברכיב `<meta name=\"viewport\">` וערך המאפיין `[maximum-scale]` לא קטן מ-5."
  },
  "lighthouse-core/audits/accessibility/object-alt.js | description": {
    "message": "קוראי מסך לא יכולים לתרגם תוכן שאינו טקסט. הוספה של טקסט חלופי לרכיבי `<object>` עוזרת להבהיר את המשמעות כשמשתמשים בקוראי מסך. [מידע נוסף](https://web.dev/object-alt/)."
  },
  "lighthouse-core/audits/accessibility/object-alt.js | failureTitle": {
    "message": "יש רכיבי `<object>` שאין להם טקסט `[alt]`"
  },
  "lighthouse-core/audits/accessibility/object-alt.js | title": {
    "message": "לרכיבים מסוג `<object>` יש טקסט `[alt]`"
  },
  "lighthouse-core/audits/accessibility/tabindex.js | description": {
    "message": "ערך גדול מ-0 מרמז על סדר ניווט מפורש. זו אפשרות תקינה מבחינה טכנית, אבל במקרים רבים היא גורמת לחוויה מתסכלת עבור משתמשים שמסתמכים על טכנולוגיות לנגישות. [מידע נוסף](https://web.dev/tabindex/)."
  },
  "lighthouse-core/audits/accessibility/tabindex.js | failureTitle": {
    "message": "לחלק מהרכיבים יש ערך `[tabindex]` גדול מ-0"
  },
  "lighthouse-core/audits/accessibility/tabindex.js | title": {
    "message": "לאף רכיב אין ערך `[tabindex]` גדול מ-0"
  },
  "lighthouse-core/audits/accessibility/td-headers-attr.js | description": {
    "message": "קוראי מסך כוללים תכונות שמקלות את הניווט בטבלאות. כשתאי `<td>` שמשתמשים במאפיין `[headers]` מתייחסים רק לתאים אחרים באותה טבלה, משתמשים הנעזרים בקוראי מסך יכולים ליהנות מחוויה טובה יותר. [מידע נוסף](https://web.dev/td-headers-attr/)."
  },
  "lighthouse-core/audits/accessibility/td-headers-attr.js | failureTitle": {
    "message": "תאים ברכיב `<table>` שמשתמשים במאפיין `[headers]`, מתייחסים לרכיב `id` שלא נמצא באותה טבלה."
  },
  "lighthouse-core/audits/accessibility/td-headers-attr.js | title": {
    "message": "תאים ברכיב `<table>` שמשתמשים במאפיין `[headers]`, מתייחסים לתאים אחרים באותה הטבלה."
  },
  "lighthouse-core/audits/accessibility/th-has-data-cells.js | description": {
    "message": "קוראי מסך כוללים תכונות שמקלות את הניווט בטבלאות. כשכותרות של טבלאות מתייחסות תמיד לקבוצה כלשהי של תאים, משתמשים הנעזרים בקורא מסך יכולים ליהנות מחוויה טובה יותר. [מידע נוסף](https://web.dev/th-has-data-cells/)."
  },
  "lighthouse-core/audits/accessibility/th-has-data-cells.js | failureTitle": {
    "message": "יש רכיבי `<th>` ורכיבים עם `[role=\"columnheader\"/\"rowheader\"]` שאין להם את תאי הנתונים שהם מתארים."
  },
  "lighthouse-core/audits/accessibility/th-has-data-cells.js | title": {
    "message": "לרכיבי `<th>` ולרכיבים עם `[role=\"columnheader\"/\"rowheader\"]` יש תאי נתונים שהם מתארים."
  },
  "lighthouse-core/audits/accessibility/valid-lang.js | description": {
    "message": "ציון של [שפת BCP 47](https://www.w3.org/International/questions/qa-choosing-language-tags#question) חוקית ברכיבים עוזר להבטיח הגייה נכונה של הטקסט על ידי קורא המסך. [מידע נוסף](https://web.dev/valid-lang/)."
  },
  "lighthouse-core/audits/accessibility/valid-lang.js | failureTitle": {
    "message": "יש מאפייני `[lang]` שאין להם ערך חוקי"
  },
  "lighthouse-core/audits/accessibility/valid-lang.js | title": {
    "message": "למאפייני `[lang]` יש ערך חוקי"
  },
  "lighthouse-core/audits/accessibility/video-caption.js | description": {
    "message": "כשסרטון כולל כתוביות, המידע שהוא כולל נגיש יותר למשתמשים חרשים ולקויי שמיעה. [מידע נוסף](https://web.dev/video-caption/)."
  },
  "lighthouse-core/audits/accessibility/video-caption.js | failureTitle": {
    "message": "יש רכיבי `<video>` שלא מכילים רכיב `<track>` עם `[kind=\"captions\"]`."
  },
  "lighthouse-core/audits/accessibility/video-caption.js | title": {
    "message": "רכיבי `<video>` מכילים רכיב `<track>` עם `[kind=\"captions\"]`"
  },
  "lighthouse-core/audits/accessibility/video-description.js | description": {
    "message": "בסרטונים, תיאורים קוליים מספקים מידע רלוונטי שאי אפשר להבין מהדיאלוג. למשל, הבעות פנים ונופים. [מידע נוסף](https://web.dev/video-description/)."
  },
  "lighthouse-core/audits/accessibility/video-description.js | failureTitle": {
    "message": "יש רכיבי `<video>` שלא מכילים רכיב `<track>` עם `[kind=\"description\"]`."
  },
  "lighthouse-core/audits/accessibility/video-description.js | title": {
    "message": "רכיבי `<video>` מכילים רכיב `<track>` עם `[kind=\"description\"]`"
  },
  "lighthouse-core/audits/apple-touch-icon.js | description": {
    "message": "כדי שהדף יוצג למשתמשים באופן אידיאלי ב-iOS לאחר הוספת Progressive Web App למסך הבית, מומלץ להגדיר `apple-touch-icon`. המאפיין חייב להפנות לתמונת PNG לא שקופה בפורמט ריבוע בגודל 192 פיקסלים (או 180 פיקסלים). [מידע נוסף](https://web.dev/apple-touch-icon/)."
  },
  "lighthouse-core/audits/apple-touch-icon.js | failureTitle": {
    "message": "הדף לא מכיל `apple-touch-icon` חוקי"
  },
  "lighthouse-core/audits/apple-touch-icon.js | precomposedWarning": {
    "message": "`apple-touch-icon-precomposed` לא עדכני; עדיף להשתמש ב-`apple-touch-icon`."
  },
  "lighthouse-core/audits/apple-touch-icon.js | title": {
    "message": "האתר מכיל `apple-touch-icon` חוקי"
  },
  "lighthouse-core/audits/bootup-time.js | chromeExtensionsWarning": {
    "message": "תוספים ל-Chrome השפיעו לרעה על ביצועי הטעינה של הדף הזה. כדאי לבדוק את הדף במצב גלישה בסתר או באמצעות פרופיל Chrome שאינו כולל תוספים."
  },
  "lighthouse-core/audits/bootup-time.js | columnScriptEval": {
    "message": "הערכת סקריפט"
  },
  "lighthouse-core/audits/bootup-time.js | columnScriptParse": {
    "message": "ניתוח סקריפט"
  },
  "lighthouse-core/audits/bootup-time.js | columnTotal": {
    "message": "זמן כולל של CPU (יחידת עיבוד מרכזית)"
  },
  "lighthouse-core/audits/bootup-time.js | description": {
    "message": "כדאי לשקול את האפשרות לקצר את הזמן הדרוש לניתוח, הידור וביצוע של JS. לשם כך כדאי להשתמש במטענים ייעודיים (payloads) קטנים יותר של JS. [מידע נוסף](https://web.dev/bootup-time/)."
  },
  "lighthouse-core/audits/bootup-time.js | failureTitle": {
    "message": "יש לקצר את זמן הביצוע של JavaScript"
  },
  "lighthouse-core/audits/bootup-time.js | title": {
    "message": "זמן ביצוע של JavaScript"
  },
  "lighthouse-core/audits/byte-efficiency/duplicated-javascript.js | description": {
    "message": "אם קיימים מודולים משוכפלים גדולים בחבילות JavaScript, יש להסיר אותם מהחבילות האלה כדי לצמצם צריכה של בייטים מיותרים על ידי פעילות הרשת. "
  },
  "lighthouse-core/audits/byte-efficiency/duplicated-javascript.js | title": {
    "message": "יש להסיר עותקים משוכפלים של מודולים בחבילות JavaScript"
  },
  "lighthouse-core/audits/byte-efficiency/efficient-animated-content.js | description": {
    "message": "קובצי GIF גדולים לא מעבירים אנימציות בצורה יעילה. כדי לצמצם את מספר הבייטים שמועברים ברשת, במקום קובצי GIF כדאי לשקול את האפשרות להשתמש בסרטוני MPEG4/WebM בשביל אנימציות ובקובצי PNG/WebP בשביל תמונות סטטיות. [מידע נוסף](https://web.dev/efficient-animated-content/)"
  },
  "lighthouse-core/audits/byte-efficiency/efficient-animated-content.js | title": {
    "message": "יש להשתמש בפורמטים של וידאו כדי להציג תוכן אנימציה"
  },
  "lighthouse-core/audits/byte-efficiency/legacy-javascript.js | description": {
    "message": "רכיבי Polyfill וטרנספורמציות מאפשרים לדפדפנים מדור קודם להשתמש בתכונות JavaScript חדשות. עם זאת, רבים מהם לא נחוצים לדפדפנים מודרניים. כשפורסים סקריפטים בחבילת JavaScript, מומלץ לעשות זאת בשיטה מודרנית שכוללת זיהוי של תכונות עם או בלי מודולים. שיטה זו מאפשרת לצמצם את כמות הקוד שנשלחת לדפדפנים מודרניים, מבלי לוותר על התמיכה בדפדפנים מדור קודם. [מידע נוסף](https://philipwalton.com/articles/deploying-es2015-code-in-production-today/)"
  },
  "lighthouse-core/audits/byte-efficiency/legacy-javascript.js | title": {
    "message": "יש להימנע משימוש ב-JavaScript מדור קודם בדפדפנים מודרניים"
  },
  "lighthouse-core/audits/byte-efficiency/offscreen-images.js | description": {
    "message": "כדי לקצר את הזמן עד לפעילות מלאה, כדאי לשקול לבצע טעינה הדרגתית של תמונות מוסתרות ותמונות שלא מופיעות מיד במסך, כך שייטענו רק אחרי סיום הטעינה של כל המשאבים הקריטיים. [מידע נוסף](https://web.dev/offscreen-images/)."
  },
  "lighthouse-core/audits/byte-efficiency/offscreen-images.js | title": {
    "message": "יש לעכב טעינה של תמונות שאינן מופיעות במסך"
  },
  "lighthouse-core/audits/byte-efficiency/render-blocking-resources.js | description": {
    "message": "משאבים חוסמים את הצגת התמונה הראשונית של הדף במסך כדאי לשקול את האפשרות לספק תוכן JS/CSS קריטי באופן מוטבע ולדחות את הטעינה של כל תוכן ה-JS/הסגנונות שאינם קריטיים. [מידע נוסף](https://web.dev/render-blocking-resources/)."
  },
  "lighthouse-core/audits/byte-efficiency/render-blocking-resources.js | title": {
    "message": "יש להימנע ממשאבים שחוסמים עיבוד"
  },
  "lighthouse-core/audits/byte-efficiency/total-byte-weight.js | description": {
    "message": "מטענים ייעודיים (payload) בנפח גדול המועברים ברשת עולים למשתמשים כסף ולעתים קרובות מאריכים את זמני הטעינה. [מידע נוסף](https://web.dev/total-byte-weight/)."
  },
  "lighthouse-core/audits/byte-efficiency/total-byte-weight.js | displayValue": {
    "message": "הגודל הכולל היה ‎{totalBytes, number, bytes} KiB"
  },
  "lighthouse-core/audits/byte-efficiency/total-byte-weight.js | failureTitle": {
    "message": "יש להימנע מהעברה של מטענים ייעודיים ענקיים (payload) ברשת"
  },
  "lighthouse-core/audits/byte-efficiency/total-byte-weight.js | title": {
    "message": "נמנע מהעברה של מטענים ייעודיים ענקיים (payload) ברשת"
  },
  "lighthouse-core/audits/byte-efficiency/unminified-css.js | description": {
    "message": "הקטנה של קובצי CSS יכולה לצמצם את הגודל של מטענים ייעודיים (payloads) שמועברים ברשת. [מידע נוסף](https://web.dev/unminified-css/)."
  },
  "lighthouse-core/audits/byte-efficiency/unminified-css.js | title": {
    "message": "יש להקטין קובצי CSS"
  },
  "lighthouse-core/audits/byte-efficiency/unminified-javascript.js | description": {
    "message": "הקטנה של קובצי JavaScript יכולה לצמצם את המטען הייעודי (payload) ולקצר את משך הזמן הנדרש לניתוח סקריפט. [מידע נוסף](https://web.dev/unminified-javascript/)."
  },
  "lighthouse-core/audits/byte-efficiency/unminified-javascript.js | title": {
    "message": "יש לקצר את קוד JavaScript למינימום ההכרחי"
  },
  "lighthouse-core/audits/byte-efficiency/unused-css-rules.js | description": {
    "message": "יש להסיר מגיליונות הסגנונות כללים שאינם בשימוש ולדחות את הטעינה של רכיבי CSS שאינם חלק מהתוכן בחלק העליון והקבוע. הפעולה הזו תצמצם צריכה בלתי נחוצה של בייטים כתוצאה מפעילות הרשת. [מידע נוסף](https://web.dev/unused-css-rules/)."
  },
  "lighthouse-core/audits/byte-efficiency/unused-css-rules.js | title": {
    "message": "יש להסיר CSS שאינו בשימוש"
  },
  "lighthouse-core/audits/byte-efficiency/unused-javascript.js | description": {
    "message": "יש להסיר JavaScript שאינו בשימוש כדי לצמצם צריכת בייטים על-ידי פעילות ברשת. [מידע נוסף](https://web.dev/unused-javascript/)"
  },
  "lighthouse-core/audits/byte-efficiency/unused-javascript.js | title": {
    "message": "יש להסיר JavaScript שאינו בשימוש"
  },
  "lighthouse-core/audits/byte-efficiency/uses-long-cache-ttl.js | description": {
    "message": "משך חיים ארוך של מטמון יכול לזרז את הביקורים החוזרים בדף. [מידע נוסף](https://web.dev/uses-long-cache-ttl/)."
  },
  "lighthouse-core/audits/byte-efficiency/uses-long-cache-ttl.js | displayValue": {
    "message": "{itemCount,plural, =1{נמצא משאב אחד}two{נמצאו # משאבים}many{נמצאו # משאבים}other{נמצאו # משאבים}}"
  },
  "lighthouse-core/audits/byte-efficiency/uses-long-cache-ttl.js | failureTitle": {
    "message": "יש להציג נכסים סטטיים בעזרת מדיניות מטמון יעילה"
  },
  "lighthouse-core/audits/byte-efficiency/uses-long-cache-ttl.js | title": {
    "message": "יש להשתמש במדיניות מטמון יעילה בנכסים סטטיים"
  },
  "lighthouse-core/audits/byte-efficiency/uses-optimized-images.js | description": {
    "message": "תמונות שעברו אופטימיזציה נטענות מהר יותר וצורכות פחות נתונים בחבילת הגלישה. [מידע נוסף](https://web.dev/uses-optimized-images/)."
  },
  "lighthouse-core/audits/byte-efficiency/uses-optimized-images.js | title": {
    "message": "יש לקודד תמונות בצורה יעילה"
  },
  "lighthouse-core/audits/byte-efficiency/uses-responsive-images.js | description": {
    "message": "הצגת תמונות שהגודל שלהן הוגדר בצורה נכונה עוזרת לחסוך בניצול חבילת הגלישה ולקצר את זמן הטעינה. [מידע נוסף](https://web.dev/uses-responsive-images/)."
  },
  "lighthouse-core/audits/byte-efficiency/uses-responsive-images.js | title": {
    "message": "יש להגדיר את גודל התמונות בצורה נכונה"
  },
  "lighthouse-core/audits/byte-efficiency/uses-text-compression.js | description": {
    "message": "הצגת משאבים המבוססים על טקסט צריכה להתבצע עם דחיסה (gzip‏, deflate או brotli) כדי לצמצם את כמות הבייטים שמועברים ברשת. [מידע נוסף](https://web.dev/uses-text-compression/)."
  },
  "lighthouse-core/audits/byte-efficiency/uses-text-compression.js | title": {
    "message": "יש להפעיל דחיסת טקסט"
  },
  "lighthouse-core/audits/byte-efficiency/uses-webp-images.js | description": {
    "message": "לעתים קרובות, פורמטים של תמונות כמו JPEG 2000‏, JPEG XR ו-WebP מספקים דחיסה טובה יותר מאשר PNG או JPEG. הדחיסה המשופרת מקצרת את זמן ההורדות ומצמצמת את צריכת הנתונים. [מידע נוסף](https://web.dev/uses-webp-images/)."
  },
  "lighthouse-core/audits/byte-efficiency/uses-webp-images.js | title": {
    "message": "יש להציג תמונות בפורמטים עדכניים"
  },
  "lighthouse-core/audits/content-width.js | description": {
    "message": "אם הרוחב של תוכן האפליקציה לא תואם לרוחב של אזור התצוגה, ייתכן שלא בוצעה אופטימיזציה לאפליקציה שלך עבור מסכים של ניידים. [מידע נוסף](https://web.dev/content-width/)."
  },
  "lighthouse-core/audits/content-width.js | explanation": {
    "message": "גודל אזור התצוגה של {innerWidth} פיקסלים לא תואם לגודל החלון של {outerWidth} פיקסלים."
  },
  "lighthouse-core/audits/content-width.js | failureTitle": {
    "message": "הגודל של התוכן הוגדר בצורה לא תקינה עבור אזור התצוגה"
  },
  "lighthouse-core/audits/content-width.js | title": {
    "message": "הגודל של התוכן הוגדר בצורה תקינה עבור אזור התצוגה"
  },
  "lighthouse-core/audits/critical-request-chains.js | description": {
    "message": "בקטע 'שרשראות בקשה קריטיות' שבהמשך מוצגים המשאבים שנטענים עם עדיפות גבוהה. כדי לשפר את מהירות טעינת הדף, מומלץ לקצר את השרשראות, להקטין את גודל ההורדה של משאבים או לעכב את ההורדה של משאבים לא נחוצים. [מידע נוסף](https://web.dev/critical-request-chains/)."
  },
  "lighthouse-core/audits/critical-request-chains.js | displayValue": {
    "message": "{itemCount,plural, =1{נמצאה שרשרת אחת}two{נמצאו # שרשראות}many{נמצאו # שרשראות}other{נמצאו # שרשראות}}"
  },
  "lighthouse-core/audits/critical-request-chains.js | title": {
    "message": "יש להימנע משרשור של בקשות קריטיות"
  },
  "lighthouse-core/audits/deprecations.js | columnDeprecate": {
    "message": "הוצאה משימוש/אזהרה"
  },
  "lighthouse-core/audits/deprecations.js | columnLine": {
    "message": "שורה"
  },
  "lighthouse-core/audits/deprecations.js | description": {
    "message": "רכיבי API שהוצאו משימוש יוסרו בסופו של דבר מהדפדפן. [מידע נוסף](https://web.dev/deprecations/)."
  },
  "lighthouse-core/audits/deprecations.js | displayValue": {
    "message": "{itemCount,plural, =1{נמצאה אזהרה אחת}two{נמצאו # אזהרות}many{נמצאו # אזהרות}other{נמצאו # אזהרות}}"
  },
  "lighthouse-core/audits/deprecations.js | failureTitle": {
    "message": "הדף מכיל רכיבי API שהוצאו משימוש"
  },
  "lighthouse-core/audits/deprecations.js | title": {
    "message": "אין רכיבי API שהוצאו משימוש"
  },
  "lighthouse-core/audits/dobetterweb/appcache-manifest.js | description": {
    "message": "Application Cache הוצא משימוש. [מידע נוסף](https://web.dev/appcache-manifest/)."
  },
  "lighthouse-core/audits/dobetterweb/appcache-manifest.js | displayValue": {
    "message": "בשימוש: \"{AppCacheManifest}\""
  },
  "lighthouse-core/audits/dobetterweb/appcache-manifest.js | failureTitle": {
    "message": "נעשה שימוש ב-Application Cache"
  },
  "lighthouse-core/audits/dobetterweb/appcache-manifest.js | title": {
    "message": "לא נעשה שימוש ב-Application Cache"
  },
  "lighthouse-core/audits/dobetterweb/charset.js | description": {
    "message": "נדרשת הצהרה (declaration) של קידוד תווים. ניתן להגדיר אותה באמצעות תג <meta> שממוקם ב-1,024 הבייטים הראשונים של ה-HTML או ברכיב ה-Content-Type בכותרת התגובה של ה-HTTP. [מידע נוסף](https://web.dev/charset/)."
  },
  "lighthouse-core/audits/dobetterweb/charset.js | failureTitle": {
    "message": "חסרה הצהרה (declaration) של Charset ב-HTML, או שהיא ממוקמת בקטע מאוחר מדי בתוך ה-HTML"
  },
  "lighthouse-core/audits/dobetterweb/charset.js | title": {
    "message": "ה-Charset מוגדר כמו שצריך"
  },
  "lighthouse-core/audits/dobetterweb/doctype.js | description": {
    "message": "ציון של doctype מונע מהדפדפן לעבור למצב תאימות (quirks mode). [מידע נוסף](https://web.dev/doctype/)."
  },
  "lighthouse-core/audits/dobetterweb/doctype.js | explanationBadDoctype": {
    "message": "שם של Doctype חייב להיות המחרוזת `html` עם אותיות קטנות"
  },
  "lighthouse-core/audits/dobetterweb/doctype.js | explanationNoDoctype": {
    "message": "המסמך חייב להכיל doctype"
  },
  "lighthouse-core/audits/dobetterweb/doctype.js | explanationPublicId": {
    "message": "publicId אמור להיות מחרוזת ריקה"
  },
  "lighthouse-core/audits/dobetterweb/doctype.js | explanationSystemId": {
    "message": "systemId אמור להיות מחרוזת ריקה"
  },
  "lighthouse-core/audits/dobetterweb/doctype.js | failureTitle": {
    "message": "ה-doctype של הדף אינו מוגדר ל-HTML, ולכן הופעל מצב תאימות (quirks mode)"
  },
  "lighthouse-core/audits/dobetterweb/doctype.js | title": {
    "message": "ה-doctype של הדף מוגדר ל-HTML"
  },
  "lighthouse-core/audits/dobetterweb/dom-size.js | columnStatistic": {
    "message": "נתון סטטיסטי"
  },
  "lighthouse-core/audits/dobetterweb/dom-size.js | columnValue": {
    "message": "ערך"
  },
  "lighthouse-core/audits/dobetterweb/dom-size.js | description": {
    "message": "DOM גדול מגביר את צריכת משאבי הזיכרון, מאריך את הזמן הדרוש ל[חישובי סגנונות](https://developers.google.com/web/fundamentals/performance/rendering/reduce-the-scope-and-complexity-of-style-calculations) ומוביל ל[זרימה חוזרת של פריסות](https://developers.google.com/speed/articles/reflow) שגוזלת משאבים יקרים. [מידע נוסף](https://web.dev/dom-size/)."
  },
  "lighthouse-core/audits/dobetterweb/dom-size.js | displayValue": {
    "message": "{itemCount,plural, =1{רכיב אחד}two{# רכיבים}many{# רכיבים}other{# רכיבים}}"
  },
  "lighthouse-core/audits/dobetterweb/dom-size.js | failureTitle": {
    "message": "יש להימנע מ-DOM גדול מדי"
  },
  "lighthouse-core/audits/dobetterweb/dom-size.js | statisticDOMDepth": {
    "message": "עומק DOM מרבי"
  },
  "lighthouse-core/audits/dobetterweb/dom-size.js | statisticDOMElements": {
    "message": "סך רכיבי DOM"
  },
  "lighthouse-core/audits/dobetterweb/dom-size.js | statisticDOMWidth": {
    "message": "מקסימום רכיבי צאצא"
  },
  "lighthouse-core/audits/dobetterweb/dom-size.js | title": {
    "message": "נמנע מ-DOM גדול מדי"
  },
  "lighthouse-core/audits/dobetterweb/external-anchors-use-rel-noopener.js | columnFailingAnchors": {
    "message": "עוגנים שנכשלו"
  },
  "lighthouse-core/audits/dobetterweb/external-anchors-use-rel-noopener.js | description": {
    "message": "כדי לשפר את הביצועים ולמנוע פגיעויות המסכנות את האבטחה, יש להוסיף `rel=\"noopener\"` או `rel=\"noreferrer\"` לקישורים חיצוניים. [מידע נוסף](https://web.dev/external-anchors-use-rel-noopener/)."
  },
  "lighthouse-core/audits/dobetterweb/external-anchors-use-rel-noopener.js | failureTitle": {
    "message": "הדף מכיל קישורים לא בטוחים ליעדים ממקורות שונים"
  },
  "lighthouse-core/audits/dobetterweb/external-anchors-use-rel-noopener.js | title": {
    "message": "כל הקישורים ליעדים ממקורות שונים בטוחים לשימוש"
  },
  "lighthouse-core/audits/dobetterweb/external-anchors-use-rel-noopener.js | warning": {
    "message": "לא ניתן לקבוע את יעד העוגן ({anchorHTML}). אם target=_blank לא משמש כהיפר-קישור, כדאי לשקול להסיר אותו."
  },
  "lighthouse-core/audits/dobetterweb/geolocation-on-start.js | description": {
    "message": "אתרים שמבקשים לקבל גישה למיקום של המשתמשים, בלי לציין הקשר, מעוררים אצל המשתמשים תחושת בלבול או חשדנות. במקום זאת, כדאי לשקול לקשר את הבקשות לפעולה של המשתמשים. [מידע נוסף](https://web.dev/geolocation-on-start/)."
  },
  "lighthouse-core/audits/dobetterweb/geolocation-on-start.js | failureTitle": {
    "message": "הדף מבקש הרשאות למיקום גאוגרפי במהלך טעינת הדף"
  },
  "lighthouse-core/audits/dobetterweb/geolocation-on-start.js | title": {
    "message": "הדף לא מבקש הרשאות למיקום גאוגרפי במהלך טעינת הדף"
  },
  "lighthouse-core/audits/dobetterweb/js-libraries.js | columnVersion": {
    "message": "גרסה"
  },
  "lighthouse-core/audits/dobetterweb/js-libraries.js | description": {
    "message": "זו ביקורת שמטרתה לזהות את כל ספריות ה-JavaScript החזיתיות בדף. [מידע נוסף](https://web.dev/js-libraries/)."
  },
  "lighthouse-core/audits/dobetterweb/js-libraries.js | title": {
    "message": "ספריות JavaScript שזוהו"
  },
  "lighthouse-core/audits/dobetterweb/no-document-write.js | description": {
    "message": "אם החיבור איטי, סקריפטים חיצוניים המושתלים באופן דינמי דרך `document.write()` יכולים לעכב את טעינת הדף בעשרות שניות. [מידע נוסף](https://web.dev/no-document-write/)."
  },
  "lighthouse-core/audits/dobetterweb/no-document-write.js | failureTitle": {
    "message": "יש להימנע מ-`document.write()`"
  },
  "lighthouse-core/audits/dobetterweb/no-document-write.js | title": {
    "message": "לא נעשה שימוש ב-`document.write()`"
  },
  "lighthouse-core/audits/dobetterweb/no-vulnerable-libraries.js | columnSeverity": {
    "message": "רמת החומרה הגבוהה ביותר"
  },
  "lighthouse-core/audits/dobetterweb/no-vulnerable-libraries.js | columnVersion": {
    "message": "גרסת הספרייה"
  },
  "lighthouse-core/audits/dobetterweb/no-vulnerable-libraries.js | columnVuln": {
    "message": "מספר הפגיעויות"
  },
  "lighthouse-core/audits/dobetterweb/no-vulnerable-libraries.js | description": {
    "message": "סקריפטים של צד שלישי עשויים להכיל פגיעויות ידועות באבטחה, שתוקפים יכולים לזהות ולנצל בקלות. [מידע נוסף](https://web.dev/no-vulnerable-libraries/)."
  },
  "lighthouse-core/audits/dobetterweb/no-vulnerable-libraries.js | displayValue": {
    "message": "{itemCount,plural, =1{זוהתה פגיעוּת אחת}two{זוהו # פגיעויות}many{זוהו # פגיעויות}other{זוהו # פגיעויות}}"
  },
  "lighthouse-core/audits/dobetterweb/no-vulnerable-libraries.js | failureTitle": {
    "message": "הדף מכיל ספריות JavaScript חזיתיות בעלות פגיעויות ידועות באבטחה"
  },
  "lighthouse-core/audits/dobetterweb/no-vulnerable-libraries.js | rowSeverityHigh": {
    "message": "גבוהה"
  },
  "lighthouse-core/audits/dobetterweb/no-vulnerable-libraries.js | rowSeverityLow": {
    "message": "נמוכה"
  },
  "lighthouse-core/audits/dobetterweb/no-vulnerable-libraries.js | rowSeverityMedium": {
    "message": "בינונית"
  },
  "lighthouse-core/audits/dobetterweb/no-vulnerable-libraries.js | title": {
    "message": "הדף לא מכיל ספריות JavaScript חזיתיות בעלות פגיעויות ידועות באבטחה"
  },
  "lighthouse-core/audits/dobetterweb/notification-on-start.js | description": {
    "message": "אתרים שמבקשים לשלוח התראות ללא הקשר מעוררים תחושת בלבול או חשדנות בקרב המשתמשים. במקום זאת, כדאי לשקול לקשר את הבקשות למחוות של המשתמשים. [מידע נוסף](https://web.dev/notification-on-start/)."
  },
  "lighthouse-core/audits/dobetterweb/notification-on-start.js | failureTitle": {
    "message": "הדף מבקש הרשאה להודעות במהלך טעינת הדף"
  },
  "lighthouse-core/audits/dobetterweb/notification-on-start.js | title": {
    "message": "הדף לא מבקש הרשאה להתראות במהלך טעינת הדף"
  },
  "lighthouse-core/audits/dobetterweb/password-inputs-can-be-pasted-into.js | description": {
    "message": "מניעה של הדבקת סיסמאות פוגעת ביכולת לקיים מדיניות אבטחה טובה. [מידע נוסף](https://web.dev/password-inputs-can-be-pasted-into/)."
  },
  "lighthouse-core/audits/dobetterweb/password-inputs-can-be-pasted-into.js | failureTitle": {
    "message": "בדף הזה משתמשים לא יכולים להדביק תוכן מועתק לתוך שדות של סיסמאות"
  },
  "lighthouse-core/audits/dobetterweb/password-inputs-can-be-pasted-into.js | title": {
    "message": "בדף הזה משתמשים יכולים להדביק תוכן מועתק לתוך שדות של סיסמאות"
  },
  "lighthouse-core/audits/dobetterweb/uses-http2.js | columnProtocol": {
    "message": "פרוטוקול"
  },
  "lighthouse-core/audits/dobetterweb/uses-http2.js | description": {
    "message": "ל-HTTP/2 יש הרבה יתרונות על-פני HTTP/1.1, ביניהם כותרות בינאריות, ריבוב והקצאות שרת מוקדמות (Server Push). [מידע נוסף](https://web.dev/uses-http2/)."
  },
  "lighthouse-core/audits/dobetterweb/uses-http2.js | displayValue": {
    "message": "{itemCount,plural, =1{בקשה אחת לא מולאה דרך HTTP/2}two{# בקשות לא מולאו דרך HTTP/2}many{# בקשות לא מולאו דרך HTTP/2}other{# בקשות לא מולאו דרך HTTP/2}}"
  },
  "lighthouse-core/audits/dobetterweb/uses-http2.js | title": {
    "message": "Use HTTP/2"
  },
  "lighthouse-core/audits/dobetterweb/uses-passive-event-listeners.js | description": {
    "message": "כדי לשפר את ביצועי הגלילה של הדף, מומלץ לשקול להוסיף סימון `passive` למעבדים של אירועי נגיעה וגלילה עם גלגל העכבר. [מידע נוסף](https://web.dev/uses-passive-event-listeners/)."
  },
  "lighthouse-core/audits/dobetterweb/uses-passive-event-listeners.js | failureTitle": {
    "message": "לא נעשה שימוש ברכיבי listener פסיביים לשיפור ביצועי הגלילה"
  },
  "lighthouse-core/audits/dobetterweb/uses-passive-event-listeners.js | title": {
    "message": "נעשה שימוש ברכיבי listener פסיביים לשיפור ביצועי הגלילה"
  },
  "lighthouse-core/audits/errors-in-console.js | columnDesc": {
    "message": "תיאור"
  },
  "lighthouse-core/audits/errors-in-console.js | description": {
    "message": "שגיאות שנרשמו במסוף מצביעות על בעיות לא פתורות. הן עשויות להופיע בעקבות כשל בבקשות ברשת או בעיות אחרות בדפדפן. [מידע נוסף](https://web.dev/errors-in-console/)"
  },
  "lighthouse-core/audits/errors-in-console.js | failureTitle": {
    "message": "נרשמו שגיאות דפדפן במסוף"
  },
  "lighthouse-core/audits/errors-in-console.js | title": {
    "message": "לא נרשמו במסוף שגיאות דפדפן"
  },
  "lighthouse-core/audits/font-display.js | description": {
    "message": "שימוש בתכונת תצוגת הגופן של CSS מבטיח שהטקסט מוצג למשתמש בזמן טעינה של גופני webfont. [מידע נוסף](https://web.dev/font-display/)."
  },
  "lighthouse-core/audits/font-display.js | failureTitle": {
    "message": "יש לוודא שטקסט ממשיך להופיע במהלך טעינת webfont"
  },
  "lighthouse-core/audits/font-display.js | title": {
    "message": "כל הטקסט ממשיך להופיע במהלך טעינות של webfont"
  },
  "lighthouse-core/audits/font-display.js | undeclaredFontOriginWarning": {
    "message": "{fontCountForOrigin,plural, =1{מערכת Lighthouse לא הצליחה לבדוק את הערך `font-display` של המקור {fontOrigin} באופן אוטומטי.}two{מערכת Lighthouse לא הצליחה לבדוק את ערכי `font-display` של המקור {fontOrigin} באופן אוטומטי.}many{מערכת Lighthouse לא הצליחה לבדוק את ערכי `font-display` של המקור {fontOrigin} באופן אוטומטי.}other{מערכת Lighthouse לא הצליחה לבדוק את ערכי `font-display` של המקור {fontOrigin} באופן אוטומטי.}}"
  },
  "lighthouse-core/audits/image-aspect-ratio.js | columnActual": {
    "message": "יחס גובה-רוחב (בפועל)"
  },
  "lighthouse-core/audits/image-aspect-ratio.js | columnDisplayed": {
    "message": "יחס גובה-רוחב (בתצוגה)"
  },
  "lighthouse-core/audits/image-aspect-ratio.js | description": {
    "message": "מידות התצוגה של התמונה צריכות להתאים ליחס הגובה-רוחב הטבעי. [מידע נוסף](https://web.dev/image-aspect-ratio/)."
  },
  "lighthouse-core/audits/image-aspect-ratio.js | failureTitle": {
    "message": "יש תמונות עם יחס גובה-רוחב שגוי"
  },
  "lighthouse-core/audits/image-aspect-ratio.js | title": {
    "message": "התמונות מוצגות ביחס גובה-רוחב נכון"
  },
  "lighthouse-core/audits/image-aspect-ratio.js | warningCompute": {
    "message": "נתוני הגודל של תמונה לא חוקיים: {url}"
  },
  "lighthouse-core/audits/image-size-responsive.js | columnActual": {
    "message": "גודל בפועל"
  },
  "lighthouse-core/audits/image-size-responsive.js | columnDisplayed": {
    "message": "גודל מוצג"
  },
  "lighthouse-core/audits/image-size-responsive.js | columnExpected": {
    "message": "הגודל הצפוי"
  },
  "lighthouse-core/audits/image-size-responsive.js | description": {
    "message": "המימדים הטבעיים של התמונה צריכים להיות פרופורציונליים לגודל המסך וליחס הפיקסלים כדי שהתמונה תהיה ברורה ככל האפשר. [מידע נוסף](https://web.dev/serve-responsive-images/)."
  },
  "lighthouse-core/audits/image-size-responsive.js | failureTitle": {
    "message": "מציג תמונות עם רזולוציה נמוכה"
  },
  "lighthouse-core/audits/image-size-responsive.js | title": {
    "message": "מציג תמונות עם רזולוציה מתאימה"
  },
  "lighthouse-core/audits/installable-manifest.js | description": {
    "message": "הדפדפנים יכולים לבקש ממשתמשים באופן יזום להוסיף את האפליקציה שלך אל מסך הבית שלהם, פעולה שמגדילה את הסיכוי להשגת מעורבות גבוהה יותר. [מידע נוסף](https://web.dev/installable-manifest/)."
  },
  "lighthouse-core/audits/installable-manifest.js | failureTitle": {
    "message": "המניפסט של אפליקציית האינטרנט לא עומד בדרישות יכולת ההתקנה"
  },
  "lighthouse-core/audits/installable-manifest.js | title": {
    "message": "המניפסט של אפליקציית האינטרנט עומד בדרישות יכולת ההתקנה"
  },
  "lighthouse-core/audits/is-on-https.js | allowed": {
    "message": "הכתובת אושרה"
  },
  "lighthouse-core/audits/is-on-https.js | blocked": {
    "message": "הכתובת נחסמה"
  },
  "lighthouse-core/audits/is-on-https.js | columnInsecureURL": {
    "message": "כתובת URL של בקשה לא מאובטחת"
  },
  "lighthouse-core/audits/is-on-https.js | columnResolution": {
    "message": "תגובה לבקשה"
  },
  "lighthouse-core/audits/is-on-https.js | description": {
    "message": "יש להגן על כל האתרים באמצעות פרוטוקול HTTPS, גם אם הם לא מכילים נתונים רגישים. ההגנה הזו כוללת גם הימנעות מ[תוכן מעורב](https://developers.google.com/web/fundamentals/security/prevent-mixed-content/what-is-mixed-content), שבו חלק מהמשאבים נטענים באמצעות HTTP למרות העובדה שהבקשה הראשונית נשלחת באמצעות HTTPS. פרוטוקול HTTPS מונע מפורצים להשתמש לרעה בתקשורת המתקיימת בין האפליקציה למשתמשים או לצותת לה. השימוש בפרוטוקול הזה הוא תנאי מוקדם של HTTP/2 ושל רכיבי ה-API של רבות מפלטפורמות האינטרנט החדשות. [מידע נוסף](https://web.dev/is-on-https/)."
  },
  "lighthouse-core/audits/is-on-https.js | displayValue": {
    "message": "{itemCount,plural, =1{נמצאה בקשה לא מאובטחת אחת}two{נמצאו # בקשות לא מאובטחות}many{נמצאו # בקשות לא מאובטחות}other{נמצאו # בקשות לא מאובטחות}}"
  },
  "lighthouse-core/audits/is-on-https.js | failureTitle": {
    "message": "לא נעשה שימוש ב-HTTPS"
  },
  "lighthouse-core/audits/is-on-https.js | title": {
    "message": "שימוש ב-HTTPS"
  },
  "lighthouse-core/audits/is-on-https.js | upgraded": {
    "message": "הכתובת שודרגה ל-HTTPS באופן אוטומטי"
  },
  "lighthouse-core/audits/is-on-https.js | warning": {
    "message": "הכתובת אושרה עם אזהרה"
  },
  "lighthouse-core/audits/largest-contentful-paint-element.js | description": {
    "message": "זהו הרכיב הגדול ביותר המכיל תוכן שמוצג בתוך אזור התצוגה. [מידע נוסף](https://web.dev/lighthouse-largest-contentful-paint/)"
  },
  "lighthouse-core/audits/largest-contentful-paint-element.js | displayValue": {
    "message": "{itemCount,plural, =1{נמצא רכיב אחד}two{נמצאו # רכיבים}many{נמצאו # רכיבים}other{נמצאו # רכיבים}}"
  },
  "lighthouse-core/audits/largest-contentful-paint-element.js | title": {
    "message": "רכיב ה-Largest Contentful Paint (‏LCP)"
  },
  "lighthouse-core/audits/layout-shift-elements.js | columnContribution": {
    "message": "השפעה על CLS"
  },
  "lighthouse-core/audits/layout-shift-elements.js | description": {
    "message": "רכיבי DOM אלה הם המרכיבים המשמעותיים ביותר של ה-CLS בדף זה."
  },
<<<<<<< HEAD
=======
  "lighthouse-core/audits/layout-shift-elements.js | displayValue": {
    "message": "{nodeCount,plural, =1{נמצא רכיב אחד}two{נמצאו # רכיבים}many{נמצאו # רכיבים}other{נמצאו # רכיבים}}"
  },
>>>>>>> 8fd7551d
  "lighthouse-core/audits/layout-shift-elements.js | title": {
    "message": "יש להימנע משינויים משמעותיים בפריסה"
  },
  "lighthouse-core/audits/load-fast-enough-for-pwa.js | description": {
    "message": "כשהדף נטען במהירות ברשת סלולרית, חוויית המשתמש איכותית. [מידע נוסף](https://web.dev/load-fast-enough-for-pwa/)."
  },
  "lighthouse-core/audits/load-fast-enough-for-pwa.js | displayValueText": {
    "message": "פעילות מלאה תוך {timeInMs, number, seconds} שנ'"
  },
  "lighthouse-core/audits/load-fast-enough-for-pwa.js | displayValueTextWithOverride": {
    "message": "הזמן עד לפעילות מלאה בהדמיית רשת סלולרית הוא {timeInMs, number, seconds} שניות"
  },
  "lighthouse-core/audits/load-fast-enough-for-pwa.js | explanationLoadSlow": {
    "message": "הדף שלך נטען לאט מדי ולא מגיע לפעילות מלאה תוך 10 שניות. כדי ללמוד כיצד לבצע שיפורים, מומלץ לעיין בהזדמנויות ובניתוחים שמופיעים בקטע \"ביצועים\"."
  },
  "lighthouse-core/audits/load-fast-enough-for-pwa.js | failureTitle": {
    "message": "טעינת הדף לא מהירה מספיק ברשתות סלולריות"
  },
  "lighthouse-core/audits/load-fast-enough-for-pwa.js | title": {
    "message": "טעינת הדף ברשתות סלולריות מהירה מספיק"
  },
  "lighthouse-core/audits/long-tasks.js | description": {
    "message": "מציין את המשימות הארוכות ביותר בתהליכון הראשי. מסייע לזהות את המשימות שמאטות את הקלט במידה הרבה ביותר. [מידע נוסף](https://web.dev/long-tasks-devtools/)"
  },
  "lighthouse-core/audits/long-tasks.js | displayValue": {
    "message": "{itemCount,plural, =1{נמצאה משימה ארוכה אחת}two{נמצאו # משימות ארוכות}many{נמצאו # משימות ארוכות}other{נמצאו # משימות ארוכות}}"
  },
  "lighthouse-core/audits/long-tasks.js | title": {
    "message": "יש להימנע ממשימות ארוכות בתהליכון הראשי"
  },
  "lighthouse-core/audits/mainthread-work-breakdown.js | columnCategory": {
    "message": "קטגוריה"
  },
  "lighthouse-core/audits/mainthread-work-breakdown.js | description": {
    "message": "כדאי לשקול את האפשרות לקצר את הזמן הדרוש לניתוח, הידור וביצוע של JS. לשם כך, כדאי להשתמש במטענים ייעודיים (payloads) קטנים יותר של JS. [מידע נוסף](https://web.dev/mainthread-work-breakdown/)"
  },
  "lighthouse-core/audits/mainthread-work-breakdown.js | failureTitle": {
    "message": "צריך לצמצם את העבודה על התהליכון הראשי"
  },
  "lighthouse-core/audits/mainthread-work-breakdown.js | title": {
    "message": "מצמצם את העבודה על התהליכון הראשי"
  },
  "lighthouse-core/audits/manual/pwa-cross-browser.js | description": {
    "message": "כדי להגדיל את היקף החשיפה לכמה שיותר משתמשים, האתרים צריכים לעבוד בכל הדפדפנים המובילים. [מידע נוסף](https://web.dev/pwa-cross-browser/)."
  },
  "lighthouse-core/audits/manual/pwa-cross-browser.js | title": {
    "message": "האתר עובד בדפדפנים שונים"
  },
  "lighthouse-core/audits/manual/pwa-each-page-has-url.js | description": {
    "message": "יש לוודא שניתן לבצע קישור עמוק לדפים נפרדים דרך כתובת URL ושכתובות ה-URL ייחודיות, כדי שניתן יהיה לשתף אותן ברשתות חברתיות. [מידע נוסף](https://web.dev/pwa-each-page-has-url/)."
  },
  "lighthouse-core/audits/manual/pwa-each-page-has-url.js | title": {
    "message": "לכל דף יש כתובת URL"
  },
  "lighthouse-core/audits/manual/pwa-page-transitions.js | description": {
    "message": "כשמקישים באפליקציה, התחושה של המעברים צריכה להיות מהירה, גם ברשת איטית. החוויה הזו היא אחד הגורמים החשובים לתפיסת הביצועים בעיני משתמשים. [מידע נוסף](https://web.dev/pwa-page-transitions/)."
  },
  "lighthouse-core/audits/manual/pwa-page-transitions.js | title": {
    "message": "מעברי הדפים לא מרגישים חסומים ברשת"
  },
  "lighthouse-core/audits/maskable-icon.js | description": {
    "message": "סמל שניתן למיסוך מבטיח שכשהאפליקציה תותקן במכשיר התמונה תמלא את כל הצורה במקום שתוצג בפורמט letterbox. [מידע נוסף](https://web.dev/maskable-icon-audit/)."
  },
  "lighthouse-core/audits/maskable-icon.js | failureTitle": {
    "message": "המניפסט לא מכיל סמלים שניתנים למיסוך"
  },
  "lighthouse-core/audits/maskable-icon.js | title": {
    "message": "המניפסט מכיל לפחות סמל אחד שניתן למיסוך"
  },
  "lighthouse-core/audits/metrics/cumulative-layout-shift.js | description": {
    "message": "המדד Cumulative Layout Shift מודד את התנועה של הרכיבים הגלויים לעין בתוך אזור התצוגה. [מידע נוסף](https://web.dev/cls/)."
  },
  "lighthouse-core/audits/metrics/estimated-input-latency.js | description": {
    "message": "זמן אחזור מוערך של קלט הוא אומדן של משך הזמן הנדרש לאפליקציה כדי להגיב לקלט של משתמש. הערך מצוין באלפיות שנייה ומתייחס ל-5 השניות העמוסות ביותר בטעינת הדף. אם זמן האחזור ארוך מ-50 אלפיות שנייה, ייתכן שהמשתמשים יבחינו בעיכוב בפעילות האפליקציה. [מידע נוסף](https://web.dev/estimated-input-latency/)."
  },
  "lighthouse-core/audits/metrics/first-contentful-paint.js | description": {
    "message": "המדד 'הצגת תוכן ראשוני (FCP)' מציין את הזמן שבו הטקסט או התמונה הראשונים מוצגים. [מידע נוסף](https://web.dev/first-contentful-paint/)."
  },
  "lighthouse-core/audits/metrics/first-cpu-idle.js | description": {
    "message": "הערך 'מצב ראשון של חוסר פעילות ב-CPU' מציין את הפעם הראשונה שבה התהליכון הראשי של הדף פנוי מספיק בשביל להגיב לקלט.  [מידע נוסף](https://web.dev/first-cpu-idle/)."
  },
  "lighthouse-core/audits/metrics/first-meaningful-paint.js | description": {
    "message": "הערך 'הצגת התוכן העיקרי (FMP)' מציין מתי מוצג התוכן העיקרי של הדף. [מידע נוסף](https://web.dev/first-meaningful-paint/)."
  },
  "lighthouse-core/audits/metrics/interactive.js | description": {
    "message": "הזמן עד לפעילות מלאה הוא משך הזמן שחולף עד שהדף מאפשר פעילות מלאה. [מידע נוסף](https://web.dev/interactive/)."
  },
  "lighthouse-core/audits/metrics/largest-contentful-paint.js | description": {
    "message": "הצגת חלק התוכן הגדול ביותר (LCP) מציינת את הזמן שבו התמונה או הטקסט הגדולים ביותר מוצגים. [מידע נוסף](https://web.dev/lighthouse-largest-contentful-paint/)"
  },
  "lighthouse-core/audits/metrics/max-potential-fid.js | description": {
    "message": "ההשהיה הפוטנציאלית המרבית שהמשתמשים יכולים לחוות לאחר קלט ראשוני (FID) היא משך הזמן של המשימה הארוכה ביותר. [מידע נוסף](https://web.dev/lighthouse-max-potential-fid/)"
  },
  "lighthouse-core/audits/metrics/speed-index.js | description": {
    "message": "מדד המהירות (Speed Index) מראה באיזו מהירות מוצג התוכן בדף [מידע נוסף](https://web.dev/speed-index/)."
  },
  "lighthouse-core/audits/metrics/total-blocking-time.js | description": {
    "message": "משך הזמן המצטבר של כל פרקי הזמן מרגע הצגת התוכן הראשוני (FCP) ועד לפעילות מלאה, במקרים שבהם משך המשימה חורג מ-50 אלפיות שנייה. הערך מבוטא באלפיות שנייה. [מידע נוסף](https://web.dev/lighthouse-total-blocking-time/)"
  },
  "lighthouse-core/audits/network-rtt.js | description": {
    "message": "לזמני הלוך ושוב (RTT) ברשת יש השפעה גדולה על הביצועים. אם נדרש RTT ארוך בתקשורת עם מקור, זה סימן לכך שאפשר לשפר את הביצועים בעזרת שרתים שממוקמים קרוב יותר אל המשתמש. [מידע נוסף](https://hpbn.co/primer-on-latency-and-bandwidth/)."
  },
  "lighthouse-core/audits/network-rtt.js | title": {
    "message": "זמני הלוך ושוב ברשת"
  },
  "lighthouse-core/audits/network-server-latency.js | description": {
    "message": "זמני האחזור של שרתים יכולים להשפיע על ביצועי האינטרנט. אם נדרש זמן אחזור ארוך בתקשורת עם המקור, זה סימן לכך שהשרת עמוס או שביצועי הקצה העורפי שלו נמוכים. [מידע נוסף](https://hpbn.co/primer-on-web-performance/#analyzing-the-resource-waterfall)."
  },
  "lighthouse-core/audits/network-server-latency.js | title": {
    "message": "זמני אחזור בקצה עורפי של שרת"
  },
  "lighthouse-core/audits/no-unload-listeners.js | description": {
    "message": "האירוע `unload` לא מופעל בצורה אמינה, והאזנה כדי לקלוט את האירוע הזה עשויה למנוע את השימוש באופטימיזציות שונות של הדפדפן, כמו שמירה במטמון לצורך מעבר לדף הקודם או הבא. מומלץ להשתמש במקומו באירוע `pagehide` או `visibilitychange`. [מידע נוסף](https://developers.google.com/web/updates/2018/07/page-lifecycle-api#the-unload-event)"
  },
  "lighthouse-core/audits/no-unload-listeners.js | failureTitle": {
    "message": "רישום מעבד אירוע של `unload`"
  },
  "lighthouse-core/audits/no-unload-listeners.js | title": {
    "message": "הימנעות ממעבדי אירוע של `unload`"
  },
  "lighthouse-core/audits/offline-start-url.js | description": {
    "message": "קובץ שירות (service worker) מאפשר לאפליקציית האינטרנט שלך להיות אמינה יותר בתנאי רשת לא צפויים. [מידע נוסף](https://web.dev/offline-start-url/)."
  },
  "lighthouse-core/audits/offline-start-url.js | errorLoading": {
    "message": "אירעה שגיאה בטעינה של {url} בקובץ השירות (Service Worker). קוד השגיאה: {statusCode}"
  },
  "lighthouse-core/audits/offline-start-url.js | failureTitle": {
    "message": "`start_url` לא מגיב בסטטוס 200 כשהוא במצב לא מקוון"
  },
  "lighthouse-core/audits/offline-start-url.js | title": {
    "message": "`start_url` מגיב בסטטוס 200 כשהוא במצב לא מקוון"
  },
  "lighthouse-core/audits/offline-start-url.js | warningCantStart": {
    "message": "מערכת Lighthouse לא הצליחה לקרוא את `start_url` מהמניפסט. כתוצאה מכך, התבצעה הנחה ש-`start_url` היא כתובת ה-URL של המסמך. הודעת שגיאה: '{manifestWarning}'."
  },
  "lighthouse-core/audits/performance-budget.js | description": {
    "message": "הכמות והגודל של בקשות ברשת צריכים להיות מתחת ליעדים שהוגדרו בתקציב הביצועים הרלוונטי. [מידע נוסף](https://developers.google.com/web/tools/lighthouse/audits/budgets)."
  },
  "lighthouse-core/audits/performance-budget.js | requestCountOverBudget": {
    "message": "{count,plural, =1{בקשה אחת}two{# בקשות}many{# בקשות}other{# בקשות}}"
  },
  "lighthouse-core/audits/performance-budget.js | title": {
    "message": "תקציב ביצועים"
  },
  "lighthouse-core/audits/redirects-http.js | description": {
    "message": "אם כבר הגדרת HTTPS, יש לוודא שכל תנועת ה-HTTP מופנית אוטומטית ל-HTTPS כדי להפעיל תכונות רשת מאובטחות לכל המשתמשים שלך. [מידע נוסף](https://web.dev/redirects-http/)."
  },
  "lighthouse-core/audits/redirects-http.js | failureTitle": {
    "message": "לא מפנה תנועת HTTP באופן אוטומטי אל HTTPS"
  },
  "lighthouse-core/audits/redirects-http.js | title": {
    "message": "מפנה תנועת HTTP באופן אוטומטי אל HTTPS"
  },
  "lighthouse-core/audits/redirects.js | description": {
    "message": "הפניות אוטומטיות מעכבות את טעינת הדף. [מידע נוסף](https://web.dev/redirects/)."
  },
  "lighthouse-core/audits/redirects.js | title": {
    "message": "יש להימנע מהפניות אוטומטיות מרובות"
  },
  "lighthouse-core/audits/resource-summary.js | description": {
    "message": "כדי להגדיר תקציבים עבור הכמות והגודל של משאבי הדף, יש להוסיף קובץ budget.json. [מידע נוסף](https://web.dev/use-lighthouse-for-performance-budgets/)."
  },
  "lighthouse-core/audits/resource-summary.js | displayValue": {
    "message": "{requestCount,plural, =1{בקשה אחת • ‎{byteCount, number, bytes} KiB}two{# בקשות • ‎{byteCount, number, bytes} KiB}many{# בקשות • ‎{byteCount, number, bytes} KiB}other{# בקשות • ‎{byteCount, number, bytes} KiB}}"
  },
  "lighthouse-core/audits/resource-summary.js | title": {
    "message": "יש לצמצם ככל האפשר את מספר הבקשות ואת גודל ההעברות"
  },
  "lighthouse-core/audits/seo/canonical.js | description": {
    "message": "קישורים קנוניים מציעים את כתובת ה-URL שיש להציג בתוצאות החיפוש. [מידע נוסף](https://web.dev/canonical/)."
  },
  "lighthouse-core/audits/seo/canonical.js | explanationConflict": {
    "message": "התנגשויות בין כתובות URL מרובות ({urlList})"
  },
  "lighthouse-core/audits/seo/canonical.js | explanationDifferentDomain": {
    "message": "הכתובת מפנה לדומיין אחר ({url})"
  },
  "lighthouse-core/audits/seo/canonical.js | explanationInvalid": {
    "message": "כתובת אתר לא חוקית ({url})"
  },
  "lighthouse-core/audits/seo/canonical.js | explanationPointsElsewhere": {
    "message": "הכתובת מפנה למיקום `hreflang` אחר ({url})"
  },
  "lighthouse-core/audits/seo/canonical.js | explanationRelative": {
    "message": "כתובת URL יחסית ({url})"
  },
  "lighthouse-core/audits/seo/canonical.js | explanationRoot": {
    "message": "מצביע אל כתובת ה-URL הבסיסית של הדומיין (דף הבית), במקום אל דף תוכן מתאים"
  },
  "lighthouse-core/audits/seo/canonical.js | failureTitle": {
    "message": "למסמך אין `rel=canonical` חוקי"
  },
  "lighthouse-core/audits/seo/canonical.js | title": {
    "message": "למסמך יש `rel=canonical` חוקי"
  },
  "lighthouse-core/audits/seo/crawlable-anchors.js | columnFailingLink": {
    "message": "קישור שלא ניתן לסרוק"
  },
  "lighthouse-core/audits/seo/crawlable-anchors.js | description": {
    "message": "מנועי חיפוש עשויים להשתמש במאפייני `href` בקישורים כדי לסרוק אתרים. יש לוודא כי המאפיין `href` של רכיבי עוגן מקשר אל יעד מתאים, כך שניתן יהיה לגלות יותר דפים באתר. [מידע נוסף](https://support.google.com/webmasters/answer/9112205)"
  },
  "lighthouse-core/audits/seo/crawlable-anchors.js | failureTitle": {
    "message": "לא ניתן לסרוק את הקישורים"
  },
  "lighthouse-core/audits/seo/crawlable-anchors.js | title": {
    "message": "ניתן לסרוק את הקישורים"
  },
  "lighthouse-core/audits/seo/font-size.js | description": {
    "message": "גופן בגודל של פחות מ-12 פיקסלים הוא קטן מדי לקריאה: מבקרים עם מכשיר נייד ייאלצו לעשות תנועת צביטה של התקרבות לתצוגה על מנת לקרוא את הטקסט. ההמלצה היא שיותר מ-60% מהטקסט יהיה בגודל של 12 פיקסלים לפחות. [מידע נוסף](https://web.dev/font-size/)."
  },
  "lighthouse-core/audits/seo/font-size.js | displayValue": {
    "message": "טקסט קריא: {decimalProportion, number, extendedPercent}"
  },
  "lighthouse-core/audits/seo/font-size.js | explanationViewport": {
    "message": "הטקסט לא קריא כי לא בוצעה אופטימיזציית מטא תג של אזור התצוגה בשביל מסכים של ניידים."
  },
  "lighthouse-core/audits/seo/font-size.js | failureTitle": {
    "message": "מידות הגופן במסך מקשות על הקריאה"
  },
  "lighthouse-core/audits/seo/font-size.js | title": {
    "message": "במסמך נעשה שימוש בגופן בגודל קריא"
  },
  "lighthouse-core/audits/seo/hreflang.js | description": {
    "message": "קישורי hreflang עוזרים למנועי חיפוש להבין איזו גרסה של הדף הם צריכים להציג בתוצאות החיפוש בשביל שפה מסוימת או אזור מסוים. [מידע נוסף](https://web.dev/hreflang/)."
  },
  "lighthouse-core/audits/seo/hreflang.js | failureTitle": {
    "message": "למסמך אין `hreflang` חוקי"
  },
  "lighthouse-core/audits/seo/hreflang.js | notFullyQualified": {
    "message": "ערך href יחסי"
  },
  "lighthouse-core/audits/seo/hreflang.js | title": {
    "message": "למסמך יש `hreflang` חוקי"
  },
  "lighthouse-core/audits/seo/hreflang.js | unexpectedLanguage": {
    "message": "קוד שפה בלתי צפוי"
  },
  "lighthouse-core/audits/seo/http-status-code.js | description": {
    "message": "כשלדפים יש קוד מצב HTTP לא תקין, עשויות להיות שגיאות בהוספה שלהם לאינדקס. [מידע נוסף](https://web.dev/http-status-code/)."
  },
  "lighthouse-core/audits/seo/http-status-code.js | failureTitle": {
    "message": "לדף יש קוד מצב HTTP המצביע על בעיה"
  },
  "lighthouse-core/audits/seo/http-status-code.js | title": {
    "message": "קוד מצב ה-HTTP של הדף הוא 'הצלחה'"
  },
  "lighthouse-core/audits/seo/is-crawlable.js | description": {
    "message": "מנועי חיפוש לא יכולים לכלול את הדפים בתוצאות החיפוש אם אין להם הרשאה לסרוק אותם. [מידע נוסף](https://web.dev/is-crawable/)."
  },
  "lighthouse-core/audits/seo/is-crawlable.js | failureTitle": {
    "message": "הוספת הדף לאינדקס חסומה"
  },
  "lighthouse-core/audits/seo/is-crawlable.js | title": {
    "message": "הוספת הדף לאינדקס אינה חסומה"
  },
  "lighthouse-core/audits/seo/link-text.js | description": {
    "message": "טקסט שמתאר את הקישורים עוזר למנועי חיפוש להבין במה עוסק התוכן. [מידע נוסף](https://web.dev/link-text/)."
  },
  "lighthouse-core/audits/seo/link-text.js | displayValue": {
    "message": "{itemCount,plural, =1{נמצא קישור אחד}two{נמצאו # קישורים}many{נמצאו # קישורים}other{נמצאו # קישורים}}"
  },
  "lighthouse-core/audits/seo/link-text.js | failureTitle": {
    "message": "אין לקישורים טקסט תיאורי"
  },
  "lighthouse-core/audits/seo/link-text.js | title": {
    "message": "לקישורים יש טקסט תיאורי"
  },
  "lighthouse-core/audits/seo/manual/structured-data.js | description": {
    "message": "כדי לאמת את תקינות הנתונים המובְנים צריך להפעיל את [הכלי לבדיקת הנתונים המובְנים](https://search.google.com/structured-data/testing-tool/) ואת [הלינטר (Linter) לנתונים מובנְים](http://linter.structured-data.org/). [מידע נוסף](https://web.dev/structured-data/)."
  },
  "lighthouse-core/audits/seo/manual/structured-data.js | title": {
    "message": "הנתונים המובְנים חוקיים"
  },
  "lighthouse-core/audits/seo/meta-description.js | description": {
    "message": "תיאורי מטא יכולים להופיע בתוצאות החיפוש כדי לספק סיכום תמציתי של תוכן הדף. [מידע נוסף](https://web.dev/meta-description/)."
  },
  "lighthouse-core/audits/seo/meta-description.js | explanation": {
    "message": "טקסט התיאור ריק."
  },
  "lighthouse-core/audits/seo/meta-description.js | failureTitle": {
    "message": "אין למסמך מטא תיאור"
  },
  "lighthouse-core/audits/seo/meta-description.js | title": {
    "message": "יש למסמך מטא תיאור"
  },
  "lighthouse-core/audits/seo/plugins.js | description": {
    "message": "מנועי חיפוש לא יכולים להוסיף לאינדקס תוכן של פלאגין, ומכשירים רבים מגבילים יישומי פלאגין או לא תומכים בהם. [מידע נוסף](https://web.dev/plugins/)."
  },
  "lighthouse-core/audits/seo/plugins.js | failureTitle": {
    "message": "במסמך נעשה שימוש ביישומי פלאגין"
  },
  "lighthouse-core/audits/seo/plugins.js | title": {
    "message": "אין במסמך שימוש ביישומי פלאגין"
  },
  "lighthouse-core/audits/seo/robots-txt.js | description": {
    "message": "אם קובץ robots.txt אינו תקין, ייתכן שסורקים לא יוכלו להבין איך ברצונך שהאתר ייסרק או ייתווסף לאינדקס. [מידע נוסף](https://web.dev/robots-txt/)."
  },
  "lighthouse-core/audits/seo/robots-txt.js | displayValueHttpBadCode": {
    "message": "הבקשה לקובץ robots.txt החזירה מצב HTTP‏: {statusCode}"
  },
  "lighthouse-core/audits/seo/robots-txt.js | displayValueValidationError": {
    "message": "{itemCount,plural, =1{נמצאה שגיאה אחת}two{נמצאו # שגיאות}many{נמצאו # שגיאות}other{נמצאו # שגיאות}}"
  },
  "lighthouse-core/audits/seo/robots-txt.js | explanation": {
    "message": "מערכת Lighthouse לא הצליחה להוריד קובץ robots.txt"
  },
  "lighthouse-core/audits/seo/robots-txt.js | failureTitle": {
    "message": "robots.txt אינו חוקי"
  },
  "lighthouse-core/audits/seo/robots-txt.js | title": {
    "message": "הקובץ robots.txt חוקי"
  },
  "lighthouse-core/audits/seo/tap-targets.js | description": {
    "message": "כדי שיהיה קל להקיש על רכיבים אינטראקטיביים, כמו לחצנים וקישורים, בלי לגעת ברכיבים אחרים, הם צריכים להיות גדולים מספיק (48x48 פיקסלים) ועם ריווח גדול מספיק סביבם. [מידע נוסף](https://web.dev/tap-targets/)."
  },
  "lighthouse-core/audits/seo/tap-targets.js | displayValue": {
    "message": "{decimalProportion, number, percent} מבין יעדי ההקשה הם בגודל תקין"
  },
  "lighthouse-core/audits/seo/tap-targets.js | explanationViewportMetaNotOptimized": {
    "message": "רכיבי ההקשה קטנים מדי כי לא בוצעה אופטימיזציית מטא תגים של אזור התצוגה למסכים של ניידים"
  },
  "lighthouse-core/audits/seo/tap-targets.js | failureTitle": {
    "message": "הגודל של רכיבי ההקשה הוגדר בצורה לא תקינה"
  },
  "lighthouse-core/audits/seo/tap-targets.js | overlappingTargetHeader": {
    "message": "יעד חופף"
  },
  "lighthouse-core/audits/seo/tap-targets.js | tapTargetHeader": {
    "message": "רכיב הקשה"
  },
  "lighthouse-core/audits/seo/tap-targets.js | title": {
    "message": "הרכיבים להקשה הוגדרו בגודל המתאים"
  },
  "lighthouse-core/audits/server-response-time.js | description": {
    "message": "כדאי לוודא שזמן התגובה של השרת בנוגע למסמך הראשי הוא קצר, מאחר שכל שאר הבקשות תלויות בו. [מידע נוסף](https://web.dev/time-to-first-byte/)."
  },
  "lighthouse-core/audits/server-response-time.js | displayValue": {
    "message": "טעינת מסמך השורש ארכה {timeInMs, number, milliseconds} אלפיות שנייה"
  },
  "lighthouse-core/audits/server-response-time.js | failureTitle": {
    "message": "יש לקצר את זמן התגובה הראשונית של השרת"
  },
  "lighthouse-core/audits/server-response-time.js | title": {
    "message": "זמן התגובה הראשונית של השרת היה קצר"
  },
  "lighthouse-core/audits/service-worker.js | description": {
    "message": "קובץ השירות (service worker) הוא הטכנולוגיה שמאפשרת לאפליקציה שלך להשתמש במספר תכונות Progressive Web App, כמו 'מצב לא מקוון', 'הוספה לדף הבית' ו'התראות'. [מידע נוסף](https://web.dev/service-worker/)."
  },
  "lighthouse-core/audits/service-worker.js | explanationBadManifest": {
    "message": "דף זה נשלט על ידי קובץ שירות (service worker), אך לא נמצא `start_url` כי לא ניתן היה לנתח את המניפסט בתור JSON תקף"
  },
  "lighthouse-core/audits/service-worker.js | explanationBadStartUrl": {
    "message": "דף זה נשלט על ידי קובץ שירות (service worker), אך ה-`start_url` ({startUrl}) לא נמצא בטווח ({scopeUrl}) של קובץ השירות"
  },
  "lighthouse-core/audits/service-worker.js | explanationNoManifest": {
    "message": "דף זה נשלט על ידי קובץ שירות (service worker), אך לא נמצא `start_url` כי לא אוחזר מניפסט."
  },
  "lighthouse-core/audits/service-worker.js | explanationOutOfScope": {
    "message": "למקור זה יש לפחות קובץ שירות (service worker) אחד, אך הדף ({pageUrl}) לא נמצא בטווח."
  },
  "lighthouse-core/audits/service-worker.js | failureTitle": {
    "message": "לא רושם קובץ שירות (service worker) ששולט בדף וב-`start_url`"
  },
  "lighthouse-core/audits/service-worker.js | title": {
    "message": "רושם קובץ שירות (service worker) ששולט בדף וב-`start_url`"
  },
  "lighthouse-core/audits/splash-screen.js | description": {
    "message": "מסך פתיחה מעוצב מבטיח חוויה באיכות גבוהה כשמשתמשים מפעילים את האפליקציה שלך ממסכי הבית שלהם. [מידע נוסף](https://web.dev/splash-screen/)."
  },
  "lighthouse-core/audits/splash-screen.js | failureTitle": {
    "message": "לא מוגדר עבור מסך פתיחה בהתאמה אישית"
  },
  "lighthouse-core/audits/splash-screen.js | title": {
    "message": "מוגדר עבור מסך פתיחה בהתאמה אישית"
  },
  "lighthouse-core/audits/themed-omnibox.js | description": {
    "message": "ניתן לעצב את סרגל הכתובות של הדפדפן כך שיתאים לאתר שלך. [מידע נוסף](https://web.dev/themed-omnibox/)."
  },
  "lighthouse-core/audits/themed-omnibox.js | failureTitle": {
    "message": "לא מגדיר צבע עיצוב עבור סרגל הכתובות."
  },
  "lighthouse-core/audits/themed-omnibox.js | title": {
    "message": "מגדיר צבע עיצוב עבור סרגל הכתובות."
  },
  "lighthouse-core/audits/third-party-summary.js | columnBlockingTime": {
    "message": "משך החסימה של התהליכון הראשי"
  },
  "lighthouse-core/audits/third-party-summary.js | columnThirdParty": {
    "message": "צד שלישי"
  },
  "lighthouse-core/audits/third-party-summary.js | description": {
    "message": "קוד של צד שלישי עשוי להשפיע בצורה משמעותית על ביצועי הטעינה. מומלץ להגביל את הכמות של ספקי צד שלישי שאינם הכרחיים ולהשתדל לטעון קודים של צד שלישי רק אחרי שמסתיימת הטעינה של הדף. [מידע נוסף](https://developers.google.com/web/fundamentals/performance/optimizing-content-efficiency/loading-third-party-javascript/)."
  },
  "lighthouse-core/audits/third-party-summary.js | displayValue": {
    "message": "קוד של צד שלישי חסם את התהליכון הראשי למשך {timeInMs, number, milliseconds} אלפיות השנייה"
  },
  "lighthouse-core/audits/third-party-summary.js | failureTitle": {
    "message": "עליך להפחית את השפעת הקוד של צד שלישי"
  },
  "lighthouse-core/audits/third-party-summary.js | title": {
    "message": "צמצום השימוש בצדדים שלישיים"
  },
  "lighthouse-core/audits/timing-budget.js | columnMeasurement": {
    "message": "הערך שנמדד"
  },
  "lighthouse-core/audits/timing-budget.js | columnTimingMetric": {
    "message": "מדד"
  },
  "lighthouse-core/audits/timing-budget.js | description": {
    "message": "עליך להגדיר תקציב תזמון שיעזור לך לעקוב אחר ביצועי האתר. אתרים עם ביצועים טובים נטענים מהר ומגיבים בזריזות כשהמשתמש מזין קלט. [מידע נוסף](https://developers.google.com/web/tools/lighthouse/audits/budgets)"
  },
  "lighthouse-core/audits/timing-budget.js | title": {
    "message": "תקציב תזמון"
  },
  "lighthouse-core/audits/unsized-images.js | description": {
    "message": "Always include explicit width and height on image elements to reduce layout shifts and improve CLS. [Learn more](https://web.dev/optimize-cls/#images-without-dimensions)"
  },
  "lighthouse-core/audits/unsized-images.js | failureTitle": {
    "message": "Image elements do not have explicit `width` and `height`"
  },
  "lighthouse-core/audits/unsized-images.js | title": {
    "message": "Image elements have explicit `width` and `height`"
  },
  "lighthouse-core/audits/user-timings.js | columnType": {
    "message": "סוג"
  },
  "lighthouse-core/audits/user-timings.js | description": {
    "message": "כדי למדוד את ביצועי האפליקציה בפועל במהלך חוויות משתמש חשובות, כדאי לשקול את האפשרות להוסיף לאפליקציה את User Timing API. [מידע נוסף](https://web.dev/user-timings/)."
  },
  "lighthouse-core/audits/user-timings.js | displayValue": {
    "message": "{itemCount,plural, =1{תזמון משתמש אחד}two{# תזמוני משתמש}many{# תזמוני משתמש}other{# תזמוני משתמש}}"
  },
  "lighthouse-core/audits/user-timings.js | title": {
    "message": "סימונים ומדידות של User Timing"
  },
  "lighthouse-core/audits/uses-rel-preconnect.js | crossoriginWarning": {
    "message": "נמצא רכיב <link> לקישור מראש בשביל \"{securityOrigin}\", אבל הדפדפן לא השתמש בו. יש לוודא שנעשה שימוש תקין במאפיין `crossorigin`."
  },
  "lighthouse-core/audits/uses-rel-preconnect.js | description": {
    "message": "כדאי לשקול להוסיף את ההינטים של המשאבים `preconnect` או `dns-prefetch` כדי ליצור מראש קישורים אל מקורות חשובים של צד שלישי. [מידע נוסף](https://web.dev/uses-rel-preconnect/)."
  },
  "lighthouse-core/audits/uses-rel-preconnect.js | title": {
    "message": "יש להתחבר מראש למקורות נדרשים"
  },
  "lighthouse-core/audits/uses-rel-preconnect.js | tooManyPreconnectLinksWarning": {
    "message": "נמצאו יותר משני קישורים מקדימים. השימוש בקישורים מקדימים צריך להיות מצומצם מאוד ומוגבל למקורות החשובים ביותר."
  },
  "lighthouse-core/audits/uses-rel-preload.js | crossoriginWarning": {
    "message": "נמצא ערך <link> של טעינה מראש בשביל \"{preloadURL}\", אבל הדפדפן לא השתמש בו. יש לוודא שנעשה שימוש תקין במאפיין `crossorigin`."
  },
  "lighthouse-core/audits/uses-rel-preload.js | description": {
    "message": "כדאי לשקול את האפשרות להשתמש ב-`<link rel=preload>` כדי לקבוע את סדר העדיפויות של אחזור משאבים שנדרשים בשלב מאוחר יותר של טעינת הדף. [מידע נוסף](https://web.dev/uses-rel-preload/)."
  },
  "lighthouse-core/audits/uses-rel-preload.js | title": {
    "message": "יש לטעון מראש בקשות עיקריות"
  },
  "lighthouse-core/audits/viewport.js | description": {
    "message": "כדי לבצע אופטימיזציה של האפליקציה למסכים של ניידים, עליך להוסיף את התג `<meta name=\"viewport\">`. [מידע נוסף](https://web.dev/viewport/)."
  },
  "lighthouse-core/audits/viewport.js | explanationNoTag": {
    "message": "לא נמצא תג `<meta name=\"viewport\">`"
  },
  "lighthouse-core/audits/viewport.js | failureTitle": {
    "message": "אין תג `<meta name=\"viewport\">` עם `width` או `initial-scale`"
  },
  "lighthouse-core/audits/viewport.js | title": {
    "message": "יש תג `<meta name=\"viewport\">` עם `width` או `initial-scale`"
  },
  "lighthouse-core/audits/without-javascript.js | description": {
    "message": "האפליקציה שלך צריכה להציג תוכן כלשהו כשה-JavaScript מושבת, גם אם זו רק אזהרה למשתמש שנדרש JavaScript כדי להשתמש באפליקציה. [מידע נוסף](https://web.dev/without-javascript/)."
  },
  "lighthouse-core/audits/without-javascript.js | explanation": {
    "message": "אם הסקריפטים של גוף הדף לא זמינים, הוא צריך לעבד תוכן כלשהו."
  },
  "lighthouse-core/audits/without-javascript.js | failureTitle": {
    "message": "לא מספק תוכן חלופי כש-JavaScript לא זמין"
  },
  "lighthouse-core/audits/without-javascript.js | title": {
    "message": "מכיל תוכן כלשהו כש-JavaScript לא זמין"
  },
  "lighthouse-core/audits/works-offline.js | description": {
    "message": "אם בונים Progressive Web App, מומלץ לשקול להשתמש בקובץ שירות (service worker) כדי שהאפליקציה תוכל לעבוד במצב לא מקוון. [מידע נוסף](https://web.dev/works-offline/)."
  },
  "lighthouse-core/audits/works-offline.js | failureTitle": {
    "message": "דף זה לא מגיב בסטטוס 200 כשהוא במצב לא מקוון"
  },
  "lighthouse-core/audits/works-offline.js | title": {
    "message": "דף זה מגיב בסטטוס 200 כשהוא במצב לא מקוון"
  },
  "lighthouse-core/audits/works-offline.js | warningNoLoad": {
    "message": "ייתכן שהדף לא נטען באופן לא מקוון בגלל שכתובת ה-URL לבדיקה ({requested}) הופנתה אל \"{final}\". מומלץ לבדוק את כתובת ה-URL השנייה באופן ישיר."
  },
  "lighthouse-core/config/default-config.js | a11yAriaGroupDescription": {
    "message": "אלו הזדמנויות לשיפור השימוש ב-ARIA באפליקציה, והן יכולות לשפר את החוויה של משתמשים שנעזרים בטכנולוגיות לנגישות, כמו קוראי מסך."
  },
  "lighthouse-core/config/default-config.js | a11yAriaGroupTitle": {
    "message": "ARIA"
  },
  "lighthouse-core/config/default-config.js | a11yAudioVideoGroupDescription": {
    "message": "אלה הזדמנויות לספק תוכן חלופי לווידאו ואודיו. הפעולות האלה יכולות לשפר את החוויה של משתמשים עם לקויות שמיעה או ראייה."
  },
  "lighthouse-core/config/default-config.js | a11yAudioVideoGroupTitle": {
    "message": "וידאו ואודיו"
  },
  "lighthouse-core/config/default-config.js | a11yBestPracticesGroupDescription": {
    "message": "הפריטים האלה מדגישים שיטות מומלצות נפוצות בשביל נגישות."
  },
  "lighthouse-core/config/default-config.js | a11yBestPracticesGroupTitle": {
    "message": "שיטות מומלצות"
  },
  "lighthouse-core/config/default-config.js | a11yCategoryDescription": {
    "message": "הבדיקות האלה מדגישות הזדמנויות [לשפר את הנגישות של אפליקציית האינטרנט](https://developers.google.com/web/fundamentals/accessibility). אפשר לזהות באופן אוטומטי רק חלק מבעיות הנגישות, ולכן מומלץ לבצע גם בדיקות ידניות."
  },
  "lighthouse-core/config/default-config.js | a11yCategoryManualDescription": {
    "message": "הפריטים האלה בודקים תחומים שלא ניתן לבדוק באמצעות כלי בדיקה אוטומטיים. מידע נוסף זמין במדריך שלנו שבו מוסבר [איך לערוך בדיקת נגישות](https://developers.google.com/web/fundamentals/accessibility/how-to-review)."
  },
  "lighthouse-core/config/default-config.js | a11yCategoryTitle": {
    "message": "נגישות"
  },
  "lighthouse-core/config/default-config.js | a11yColorContrastGroupDescription": {
    "message": "אלו הזדמנויות לשיפורים שיאפשרו לקרוא את התוכן בצורה קלה יותר."
  },
  "lighthouse-core/config/default-config.js | a11yColorContrastGroupTitle": {
    "message": "ניגודיות"
  },
  "lighthouse-core/config/default-config.js | a11yLanguageGroupDescription": {
    "message": "אלו הזדמנויות לשיפור של פענוח התוכן על-ידי משתמשים בלוקאלים שונים."
  },
  "lighthouse-core/config/default-config.js | a11yLanguageGroupTitle": {
    "message": "התאמה לשוק המקומי והבינלאומי"
  },
  "lighthouse-core/config/default-config.js | a11yNamesLabelsGroupDescription": {
    "message": "אלו הזדמנויות לשיפור הסמנטיקה של פקדים באפליקציה. הן יכולות לשפר את החוויה של משתמשים שנעזרים בטכנולוגיות לנגישות, כמו קורא מסך."
  },
  "lighthouse-core/config/default-config.js | a11yNamesLabelsGroupTitle": {
    "message": "שמות ותוויות"
  },
  "lighthouse-core/config/default-config.js | a11yNavigationGroupDescription": {
    "message": "אלו הזדמנויות לשיפור הניווט באפליקציה באמצעות מקלדת."
  },
  "lighthouse-core/config/default-config.js | a11yNavigationGroupTitle": {
    "message": "ניווט"
  },
  "lighthouse-core/config/default-config.js | a11yTablesListsVideoGroupDescription": {
    "message": "אלו הזדמנויות לשיפור חוויית הקריאה של נתונים בטבלאות או ברשימות באמצעות טכנולוגיה מסייעת, כמו קורא מסך."
  },
  "lighthouse-core/config/default-config.js | a11yTablesListsVideoGroupTitle": {
    "message": "טבלאות ורשימות"
  },
  "lighthouse-core/config/default-config.js | bestPracticesBrowserCompatGroupTitle": {
    "message": "תאימות לדפדפנים"
  },
  "lighthouse-core/config/default-config.js | bestPracticesCategoryTitle": {
    "message": "שיטות מומלצות"
  },
  "lighthouse-core/config/default-config.js | bestPracticesGeneralGroupTitle": {
    "message": "כללי"
  },
  "lighthouse-core/config/default-config.js | bestPracticesTrustSafetyGroupTitle": {
    "message": "אמון ובטיחות"
  },
  "lighthouse-core/config/default-config.js | bestPracticesUXGroupTitle": {
    "message": "חוויית משתמש"
  },
  "lighthouse-core/config/default-config.js | budgetsGroupDescription": {
    "message": "באמצעות תקציבי ביצועים ניתן להגדיר יעדי ביצועים עבור האתר."
  },
  "lighthouse-core/config/default-config.js | budgetsGroupTitle": {
    "message": "תקציבים"
  },
  "lighthouse-core/config/default-config.js | diagnosticsGroupDescription": {
    "message": "מידע נוסף לגבי ביצועי האפליקציה. למספרים האלה אין [השפעה ישירה](https://web.dev/performance-scoring/) על ציון הביצועים."
  },
  "lighthouse-core/config/default-config.js | diagnosticsGroupTitle": {
    "message": "ניתוחים"
  },
  "lighthouse-core/config/default-config.js | firstPaintImprovementsGroupDescription": {
    "message": "היבט הביצועים הקריטי ביותר הוא מהירות העיבוד של פיקסלים במסך. ערכי מפתח: הצגת התוכן הראשוני, הצגת התוכן העיקרי"
  },
  "lighthouse-core/config/default-config.js | firstPaintImprovementsGroupTitle": {
    "message": "שיפורים בעיבוד ראשון"
  },
  "lighthouse-core/config/default-config.js | loadOpportunitiesGroupDescription": {
    "message": "ההצעות האלה יכולות לעזור לך להאיץ את טעינת הדף. אין להן [השפעה ישירה](https://web.dev/performance-scoring/) על ציון הביצועים."
  },
  "lighthouse-core/config/default-config.js | loadOpportunitiesGroupTitle": {
    "message": "הזדמנויות"
  },
  "lighthouse-core/config/default-config.js | metricGroupTitle": {
    "message": "ערכים"
  },
  "lighthouse-core/config/default-config.js | overallImprovementsGroupDescription": {
    "message": "צריך לשפר את חוויית הטעינה הכללית, כך שהדף יגיב ויהיה מוכן לשימוש במהירות האפשרית. ערכי מפתח: זמן עד לאינטראקטיביות (Time to Interactive), מדד מהירות (Speed Index)"
  },
  "lighthouse-core/config/default-config.js | overallImprovementsGroupTitle": {
    "message": "סך השיפורים"
  },
  "lighthouse-core/config/default-config.js | performanceCategoryTitle": {
    "message": "ביצועים"
  },
  "lighthouse-core/config/default-config.js | pwaCategoryDescription": {
    "message": "בדיקות אלה נותנות תוקף להיבטים של Progressive Web App. [מידע נוסף](https://developers.google.com/web/progressive-web-apps/checklist)."
  },
  "lighthouse-core/config/default-config.js | pwaCategoryManualDescription": {
    "message": "בדיקות אלה נדרשות עבור שורת הבסיס [רשימת משימות של PWA](https://developers.google.com/web/progressive-web-apps/checklist), אך הן לא נבדקות באופן אוטומטי על ידי Lighthouse. הן לא משפיעות על הניקוד שלך, אך חשוב לאמת אותן באופן ידני."
  },
  "lighthouse-core/config/default-config.js | pwaCategoryTitle": {
    "message": "Progressive Web App"
  },
  "lighthouse-core/config/default-config.js | pwaFastReliableGroupTitle": {
    "message": "מהיר ואמין"
  },
  "lighthouse-core/config/default-config.js | pwaInstallableGroupTitle": {
    "message": "ניתן להתקנה"
  },
  "lighthouse-core/config/default-config.js | pwaOptimizedGroupTitle": {
    "message": "מותאם ל-PWA"
  },
  "lighthouse-core/config/default-config.js | seoCategoryDescription": {
    "message": "הבדיקות האלה עוזרות לוודא שהתוכן בדף עבר אופטימיזציה לשיפור הדירוג בתוצאות של מנועי חיפוש. יש גורמים נוספים שעשויים להשפיע על הדירוג בחיפוש, אבל מערכת Lighthouse לא בודקת אותם. [מידע נוסף](https://support.google.com/webmasters/answer/35769)."
  },
  "lighthouse-core/config/default-config.js | seoCategoryManualDescription": {
    "message": "אפשר להפעיל באתר את המאמתים הנוספים האלה כדי לבדוק עוד שיטות מומלצות של אופטימיזציה למנועי חיפוש."
  },
  "lighthouse-core/config/default-config.js | seoCategoryTitle": {
    "message": "אופטימיזציה למנועי חיפוש"
  },
  "lighthouse-core/config/default-config.js | seoContentGroupDescription": {
    "message": "יש לכתוב את קוד ה-HTML באופן שיאפשר לסורקים להבין את תוכן האפליקציה בצורה טובה יותר."
  },
  "lighthouse-core/config/default-config.js | seoContentGroupTitle": {
    "message": "שיטות מומלצות לגבי תוכן"
  },
  "lighthouse-core/config/default-config.js | seoCrawlingGroupDescription": {
    "message": "כדי שהאפליקציה תופיע בתוצאות החיפוש, סורקים צריכים לקבל גישה אליה."
  },
  "lighthouse-core/config/default-config.js | seoCrawlingGroupTitle": {
    "message": "סריקה והוספה לאינדקס"
  },
  "lighthouse-core/config/default-config.js | seoMobileGroupDescription": {
    "message": "הדפים צריכים להתאים לניידים, כדי שמשתמשים לא יצטרכו לעשות תנועת צביטה או לשנות את המרחק מהתצוגה כדי לקרוא את דפי התוכן. [מידע נוסף](https://developers.google.com/search/mobile-sites/)."
  },
  "lighthouse-core/config/default-config.js | seoMobileGroupTitle": {
    "message": "התאמה לניידים"
  },
  "lighthouse-core/gather/gather-runner.js | warningRedirected": {
    "message": "ייתכן שהדף לא נטען כמו שציפית כי כתובת ה-URL הנבדקת ({requested}) הופנתה לכתובת {final}. כדאי לנסות לבדוק ישירות את כתובת ה-URL השנייה."
  },
  "lighthouse-core/gather/gather-runner.js | warningTimeout": {
    "message": "הדף נטען לאט מדי והפעולה לא הסתיימה במסגרת הזמן שהוקצבה. ייתכן שהתוצאות לא יהיו מלאות."
  },
  "lighthouse-core/lib/i18n/i18n.js | columnCacheTTL": {
    "message": "אורך חיים (TTL) של מטמון"
  },
  "lighthouse-core/lib/i18n/i18n.js | columnDuration": {
    "message": "משך זמן"
  },
  "lighthouse-core/lib/i18n/i18n.js | columnElement": {
    "message": "רכיב"
  },
  "lighthouse-core/lib/i18n/i18n.js | columnFailingElem": {
    "message": "Failing Elements"
  },
  "lighthouse-core/lib/i18n/i18n.js | columnLocation": {
    "message": "מיקום"
  },
  "lighthouse-core/lib/i18n/i18n.js | columnName": {
    "message": "שם"
  },
  "lighthouse-core/lib/i18n/i18n.js | columnOverBudget": {
    "message": "גובה החריגה מהתקציב"
  },
  "lighthouse-core/lib/i18n/i18n.js | columnRequests": {
    "message": "בקשות"
  },
  "lighthouse-core/lib/i18n/i18n.js | columnResourceSize": {
    "message": "גודל המשאב"
  },
  "lighthouse-core/lib/i18n/i18n.js | columnResourceType": {
    "message": "סוג המשאב"
  },
  "lighthouse-core/lib/i18n/i18n.js | columnSize": {
    "message": "גודל"
  },
  "lighthouse-core/lib/i18n/i18n.js | columnSource": {
    "message": "מקור"
  },
  "lighthouse-core/lib/i18n/i18n.js | columnStartTime": {
    "message": "שעת התחלה"
  },
  "lighthouse-core/lib/i18n/i18n.js | columnTimeSpent": {
    "message": "משך הזמן שנדרש"
  },
  "lighthouse-core/lib/i18n/i18n.js | columnTransferSize": {
    "message": "גודל ההעברה"
  },
  "lighthouse-core/lib/i18n/i18n.js | columnURL": {
    "message": "כתובת ה-URL"
  },
  "lighthouse-core/lib/i18n/i18n.js | columnWastedBytes": {
    "message": "פוטנציאל חיסכון"
  },
  "lighthouse-core/lib/i18n/i18n.js | columnWastedMs": {
    "message": "פוטנציאל חיסכון"
  },
  "lighthouse-core/lib/i18n/i18n.js | cumulativeLayoutShiftMetric": {
    "message": "Cumulative Layout Shift"
  },
  "lighthouse-core/lib/i18n/i18n.js | displayValueByteSavings": {
    "message": "חיסכון פוטנציאלי של ‎{wastedBytes, number, bytes} KiB"
  },
  "lighthouse-core/lib/i18n/i18n.js | displayValueMsSavings": {
    "message": "פוטנציאל לקיצור זמן הטעינה ב-{wastedMs, number, milliseconds} אלפיות שנייה"
  },
  "lighthouse-core/lib/i18n/i18n.js | documentResourceType": {
    "message": "מסמך"
  },
  "lighthouse-core/lib/i18n/i18n.js | estimatedInputLatencyMetric": {
    "message": "אומדן זמן האחזור של קלט"
  },
  "lighthouse-core/lib/i18n/i18n.js | firstCPUIdleMetric": {
    "message": "מצב ראשון של חוסר פעילות ב-CPU"
  },
  "lighthouse-core/lib/i18n/i18n.js | firstContentfulPaintMetric": {
    "message": "First Contentful Paint"
  },
  "lighthouse-core/lib/i18n/i18n.js | firstMeaningfulPaintMetric": {
    "message": "הצגת התוכן העיקרי"
  },
  "lighthouse-core/lib/i18n/i18n.js | fontResourceType": {
    "message": "גופן"
  },
  "lighthouse-core/lib/i18n/i18n.js | imageResourceType": {
    "message": "תמונה"
  },
  "lighthouse-core/lib/i18n/i18n.js | interactiveMetric": {
    "message": "Time to Interactive"
  },
  "lighthouse-core/lib/i18n/i18n.js | largestContentfulPaintMetric": {
    "message": "Largest Contentful Paint"
  },
  "lighthouse-core/lib/i18n/i18n.js | maxPotentialFIDMetric": {
    "message": "השהיה פוטנציאלית מרבית לאחר קלט ראשוני"
  },
  "lighthouse-core/lib/i18n/i18n.js | mediaResourceType": {
    "message": "מדיה"
  },
  "lighthouse-core/lib/i18n/i18n.js | ms": {
    "message": "{timeInMs, number, milliseconds} אלפיות שנייה"
  },
  "lighthouse-core/lib/i18n/i18n.js | otherResourceType": {
    "message": "אחר"
  },
  "lighthouse-core/lib/i18n/i18n.js | scriptResourceType": {
    "message": "סקריפט"
  },
  "lighthouse-core/lib/i18n/i18n.js | seconds": {
    "message": "{timeInMs, number, seconds} שנ'"
  },
  "lighthouse-core/lib/i18n/i18n.js | speedIndexMetric": {
    "message": "Speed Index"
  },
  "lighthouse-core/lib/i18n/i18n.js | stylesheetResourceType": {
    "message": "גליון סגנונות"
  },
  "lighthouse-core/lib/i18n/i18n.js | thirdPartyResourceType": {
    "message": "צד שלישי"
  },
  "lighthouse-core/lib/i18n/i18n.js | totalBlockingTimeMetric": {
    "message": "Total Blocking Time"
  },
  "lighthouse-core/lib/i18n/i18n.js | totalResourceType": {
    "message": "סה\"כ"
  },
  "lighthouse-core/lib/lh-error.js | badTraceRecording": {
    "message": "משהו השתבש בתיעוד המעקב אחרי טעינת הדף. יש להריץ שוב את Lighthouse. ({errorCode})"
  },
  "lighthouse-core/lib/lh-error.js | criTimeout": {
    "message": "חלף הזמן הקצוב לתפוגה בהמתנה לחיבור הראשוני של פרוטוקול Debugger."
  },
  "lighthouse-core/lib/lh-error.js | didntCollectScreenshots": {
    "message": "לא נאספו צילומי מסך ב-Chrome במהלך טעינת הדף. כדאי לוודא תחילה שיש תוכן גלוי בדף, ורק אז להריץ מחדש את Lighthouse. ({errorCode})"
  },
  "lighthouse-core/lib/lh-error.js | dnsFailure": {
    "message": "שרתי DNS לא הצליחו לפענח את הדומיין שצוין."
  },
  "lighthouse-core/lib/lh-error.js | erroredRequiredArtifact": {
    "message": "בפעולת האיסוף של המשאב הנדרש {artifactName} הייתה שגיאה: {errorMessage}"
  },
  "lighthouse-core/lib/lh-error.js | internalChromeError": {
    "message": "קרתה שגיאה פנימית של Chrome. יש להפעיל מחדש את Chrome ולנסות להריץ שוב את Lighthouse."
  },
  "lighthouse-core/lib/lh-error.js | missingRequiredArtifact": {
    "message": "פעולת האיסוף של המשאב הנדרש {artifactName} לא בוצעה."
  },
  "lighthouse-core/lib/lh-error.js | notHtml": {
    "message": "הדף שסופק אינו מסוג HTML (הוא הוגדר כסוג ה-MIME הבא: {mimeType})."
  },
  "lighthouse-core/lib/lh-error.js | oldChromeDoesNotSupportFeature": {
    "message": "זו גרסה ישנה מידי של Chrome שלא תומכת ב-'{featureName}'. כדי לראות תוצאות מלאות, יש להשתמש בגרסה חדשה יותר."
  },
  "lighthouse-core/lib/lh-error.js | pageLoadFailed": {
    "message": "מערכת Lighthouse לא הצליחה לטעון באופן מהימן את הדף שביקשת. יש לוודא שהבדיקה מתבצעת בכתובת ה-URL הנכונה ושהשרת מגיב באופן תקין לכל הבקשות."
  },
  "lighthouse-core/lib/lh-error.js | pageLoadFailedHung": {
    "message": "מערכת Lighthouse לא הצליחה לטעון באופן מהימן את כתובת ה-URL שביקשת, כי הדף הפסיק להגיב."
  },
  "lighthouse-core/lib/lh-error.js | pageLoadFailedInsecure": {
    "message": "לכתובת ה-URL שסיפקת אין אישור אבטחה חוקי. {securityMessages}"
  },
  "lighthouse-core/lib/lh-error.js | pageLoadFailedInterstitial": {
    "message": "דפדפן Chrome מנע טעינה של דף והציג מסך מעברון במקומו. יש לוודא שהבדיקה מתבצעת בכתובת ה-URL הנכונה ושהשרת מגיב באופן תקין לכל הבקשות."
  },
  "lighthouse-core/lib/lh-error.js | pageLoadFailedWithDetails": {
    "message": "מערכת Lighthouse לא הצליחה לטעון באופן מהימן את הדף שביקשת. יש לוודא שהבדיקה מתבצעת בכתובת ה-URL הנכונה ושהשרת מגיב באופן תקין לכל הבקשות. (פרטים: {errorDetails})"
  },
  "lighthouse-core/lib/lh-error.js | pageLoadFailedWithStatusCode": {
    "message": "מערכת Lighthouse לא הצליחה לטעון באופן מהימן את הדף שביקשת. יש לוודא שהבדיקה מתבצעת בכתובת ה-URL הנכונה ושהשרת מגיב באופן תקין לכל הבקשות. (קוד סטטוס: {statusCode})"
  },
  "lighthouse-core/lib/lh-error.js | pageLoadTookTooLong": {
    "message": "טעינת הדף ארכה זמן רב מדי. מומלץ ליישם את ההמלצות שבדוח כדי לקצר את זמן הטעינה של הדף, ואז לנסות להריץ שוב את Lighthouse. ({errorCode})"
  },
  "lighthouse-core/lib/lh-error.js | protocolTimeout": {
    "message": "משך ההמתנה לפרוטוקול DevTools חרג מהזמן המוקצב. (שיטה: {protocolMethod})"
  },
  "lighthouse-core/lib/lh-error.js | requestContentTimeout": {
    "message": "אחזור תוכן של משאבים חרג מהזמן המוקצב"
  },
  "lighthouse-core/lib/lh-error.js | urlInvalid": {
    "message": "נראה שכתובת ה-URL שסיפקת אינה חוקית."
  },
  "lighthouse-core/report/html/renderer/util.js | auditGroupExpandTooltip": {
    "message": "הצגת בדיקות"
  },
  "lighthouse-core/report/html/renderer/util.js | calculatorLink": {
    "message": "להצגת המחשבון."
  },
  "lighthouse-core/report/html/renderer/util.js | crcInitialNavigation": {
    "message": "ניווט התחלתי"
  },
  "lighthouse-core/report/html/renderer/util.js | crcLongestDurationLabel": {
    "message": "זמן אחזור מקסימלי של נתיב קריטי:"
  },
  "lighthouse-core/report/html/renderer/util.js | dropdownCopyJSON": {
    "message": "העתקת ה-JSON"
  },
  "lighthouse-core/report/html/renderer/util.js | dropdownDarkTheme": {
    "message": "מעבר לעיצוב כהה"
  },
  "lighthouse-core/report/html/renderer/util.js | dropdownPrintExpanded": {
    "message": "פרטי הדפסה מורחבים"
  },
  "lighthouse-core/report/html/renderer/util.js | dropdownPrintSummary": {
    "message": "סיכום הדפסות"
  },
  "lighthouse-core/report/html/renderer/util.js | dropdownSaveGist": {
    "message": "שמירה כ-Gist"
  },
  "lighthouse-core/report/html/renderer/util.js | dropdownSaveHTML": {
    "message": "שמירה כ-HTML"
  },
  "lighthouse-core/report/html/renderer/util.js | dropdownSaveJSON": {
    "message": "שמירה כ-JSON"
  },
  "lighthouse-core/report/html/renderer/util.js | dropdownViewer": {
    "message": "פתיחה ב-Viewer"
  },
  "lighthouse-core/report/html/renderer/util.js | errorLabel": {
    "message": "שגיאה!"
  },
  "lighthouse-core/report/html/renderer/util.js | errorMissingAuditInfo": {
    "message": "שגיאה בדוח: אין מידע על הבדיקה"
  },
  "lighthouse-core/report/html/renderer/util.js | footerIssue": {
    "message": "דיווח על בעיה"
  },
  "lighthouse-core/report/html/renderer/util.js | labDataTitle": {
    "message": "נתוני בדיקה"
  },
  "lighthouse-core/report/html/renderer/util.js | lsPerformanceCategoryDescription": {
    "message": "ניתוח [Lighthouse](https://developers.google.com/web/tools/lighthouse/) של הדף הנוכחי באמולציה של רשת סלולרית. הערכים מהווים אומדן והם עשויים להשתנות."
  },
  "lighthouse-core/report/html/renderer/util.js | manualAuditsGroupTitle": {
    "message": "פריטים נוספים שיש לבדוק באופן ידני"
  },
  "lighthouse-core/report/html/renderer/util.js | notApplicableAuditsGroupTitle": {
    "message": "לא רלוונטי"
  },
  "lighthouse-core/report/html/renderer/util.js | opportunityResourceColumnLabel": {
    "message": "הזדמנות"
  },
  "lighthouse-core/report/html/renderer/util.js | opportunitySavingsColumnLabel": {
    "message": "אומדן חיסכון"
  },
  "lighthouse-core/report/html/renderer/util.js | passedAuditsGroupTitle": {
    "message": "בדיקות עם ציון 'עובר'"
  },
  "lighthouse-core/report/html/renderer/util.js | runtimeDesktopEmulation": {
    "message": "אמולציה של מחשב שולחני"
  },
  "lighthouse-core/report/html/renderer/util.js | runtimeMobileEmulation": {
    "message": "אמולציה של Moto G4"
  },
  "lighthouse-core/report/html/renderer/util.js | runtimeNoEmulation": {
    "message": "ללא אמולציה"
  },
  "lighthouse-core/report/html/renderer/util.js | runtimeSettingsBenchmark": {
    "message": "יכולת זיכרון/יחידת עיבוד מרכזית (CPU)"
  },
  "lighthouse-core/report/html/renderer/util.js | runtimeSettingsCPUThrottling": {
    "message": "ויסות נתונים (throttle) של יחידת עיבוד מרכזית (CPU)"
  },
  "lighthouse-core/report/html/renderer/util.js | runtimeSettingsChannel": {
    "message": "ערוץ"
  },
  "lighthouse-core/report/html/renderer/util.js | runtimeSettingsDevice": {
    "message": "מכשיר"
  },
  "lighthouse-core/report/html/renderer/util.js | runtimeSettingsFetchTime": {
    "message": "מועד האחזור"
  },
  "lighthouse-core/report/html/renderer/util.js | runtimeSettingsNetworkThrottling": {
    "message": "הגבלת רוחב פס"
  },
  "lighthouse-core/report/html/renderer/util.js | runtimeSettingsTitle": {
    "message": "הגדרות זמן ריצה"
  },
  "lighthouse-core/report/html/renderer/util.js | runtimeSettingsUA": {
    "message": "סוכן משתמש (מארח)"
  },
  "lighthouse-core/report/html/renderer/util.js | runtimeSettingsUANetwork": {
    "message": "סוכן משתמש (רשת)"
  },
  "lighthouse-core/report/html/renderer/util.js | runtimeSettingsUrl": {
    "message": "כתובת ה-URL"
  },
  "lighthouse-core/report/html/renderer/util.js | runtimeUnknown": {
    "message": "ערך לא ידוע"
  },
  "lighthouse-core/report/html/renderer/util.js | snippetCollapseButtonLabel": {
    "message": "כיווץ קטע הטקסט"
  },
  "lighthouse-core/report/html/renderer/util.js | snippetExpandButtonLabel": {
    "message": "הרחבת קטע הטקסט"
  },
  "lighthouse-core/report/html/renderer/util.js | thirdPartyResourcesLabel": {
    "message": "הצגה של משאבי צד שלישי"
  },
  "lighthouse-core/report/html/renderer/util.js | throttlingProvided": {
    "message": "שסיפקה הסביבה"
  },
  "lighthouse-core/report/html/renderer/util.js | toplevelWarningsMessage": {
    "message": "היו בעיות שהשפיעו על ההרצה הזו של Lighthouse:"
  },
  "lighthouse-core/report/html/renderer/util.js | varianceDisclaimer": {
    "message": "הערכים משוערים והם עשויים להשתנות. [ציון הביצועים מחושב](https://web.dev/performance-scoring/) ישירות לפי הערכים האלה."
  },
  "lighthouse-core/report/html/renderer/util.js | warningAuditsGroupTitle": {
    "message": "בדיקות שהסתיימו בציון 'עובר', אבל עם אזהרות"
  },
  "lighthouse-core/report/html/renderer/util.js | warningHeader": {
    "message": "אזהרות: "
  },
  "stack-packs/packs/amp.js | efficient_animated_content": {
    "message": "בהצגת תוכן מונפש, כשהתוכן לא מוצג במסך אפשר להשתמש ב-[amp-anim](https://amp.dev/documentation/components/amp-anim/) כדי לצמצם את השימוש ביחידת העיבוד המרכזית (CPU)."
  },
  "stack-packs/packs/amp.js | offscreen_images": {
    "message": "יש להקפיד להשתמש בתגי `amp-img` חוקיים בשביל התמונות שנטענות באופן הדרגתי מחוץ לאזור התצוגה הראשון. [מידע נוסף](https://amp.dev/documentation/guides-and-tutorials/develop/media_iframes_3p/?format=websites#images)."
  },
  "stack-packs/packs/amp.js | render_blocking_resources": {
    "message": "אפשר להשתמש בכלים כמו [AMP Optimizer](https://github.com/ampproject/amp-toolbox/tree/main/packages/optimizer) כדי [לרנדר פריסות AMP בצד השרת](https://amp.dev/documentation/guides-and-tutorials/optimize-and-measure/server-side-rendering/)."
  },
  "stack-packs/packs/amp.js | unminified_css": {
    "message": "יש לעיין ב[תיעוד של AMP](https://amp.dev/documentation/guides-and-tutorials/develop/style_and_layout/style_pages/) כדי לוודא שכל הסגנונות שלך נתמכים."
  },
  "stack-packs/packs/amp.js | uses_responsive_images": {
    "message": "הרכיב `amp-img` תומך במאפיין `srcset` כדי לציין באילו נכסי תמונות להשתמש על סמך גודל המסך.  [מידע נוסף](https://amp.dev/documentation/guides-and-tutorials/develop/style_and_layout/art_direction/)."
  },
  "stack-packs/packs/amp.js | uses_webp_images": {
    "message": "כדאי לשקול להציג את כל רכיבי `amp-img` בפורמטים של WebP ולציין פורמט גיבוי מתאים לדפדפנים אחרים. [מידע נוסף](https://amp.dev/documentation/components/amp-img/#example:-specifying-a-fallback-image)."
  },
  "stack-packs/packs/angular.js | dom_size": {
    "message": "אם מתבצע רינדור של רשימות גדולות מאוד, כדאי לשקול גלילה וירטואלית עם ה-Component Dev Kit ‏(CDK). [מידע נוסף](https://web.dev/virtualize-lists-with-angular-cdk/)."
  },
  "stack-packs/packs/angular.js | total_byte_weight": {
    "message": "אפשר להשתמש ב[פיצול קוד ברמת המסלול](https://web.dev/route-level-code-splitting-in-angular/) כדי לצמצם את גודל חבילות JavaScript. בנוסף, כדאי לשקול העברה מראש למטמון בעזרת [קובץ השירות (service worker) של Angular](https://web.dev/precaching-with-the-angular-service-worker/)."
  },
  "stack-packs/packs/angular.js | unminified_warning": {
    "message": "אם בחרת להשתמש ב-Angular CLI, יש לוודא שגרסאות ה-build נוצרות במצב סביבת הייצור. [מידע נוסף](https://angular.io/guide/deployment#enable-runtime-production-mode)."
  },
  "stack-packs/packs/angular.js | unused_javascript": {
    "message": "אם בחרת להשתמש ב-Angular CLI, יש לכלול מפות מקור ב-build של סביבת הייצור כדי לבדוק חבילות. [מידע נוסף](https://angular.io/guide/deployment#inspect-the-bundles)."
  },
  "stack-packs/packs/angular.js | uses_rel_preload": {
    "message": "אפשר לטעון מראש מסלולים כדי להאיץ את הניווט. [מידע נוסף](https://web.dev/route-preloading-in-angular/)."
  },
  "stack-packs/packs/angular.js | uses_responsive_images": {
    "message": "כדאי לשקול להשתמש בכלי העזר `BreakpointObserver` ב-Component Dev Kit ‏(CDK) כדי לנהל נקודות מעבר בין תמונות. [מידע נוסף](https://material.angular.io/cdk/layout/overview)."
  },
  "stack-packs/packs/magento.js | critical_request_chains": {
    "message": "אם בחרת לא לקבץ את נכסי JavaScript בחבילות, כדאי לשקול שימוש ב[כלי ליצירת חבילות](https://github.com/magento/baler)."
  },
  "stack-packs/packs/magento.js | disable_bundling": {
    "message": "אפשר להשבית את [יצירת והקטנת חבילות ה-JavaScript](https://devdocs.magento.com/guides/v2.3/frontend-dev-guide/themes/js-bundling.html) המובנית ב-Magento, ולשקול להשתמש במקום זאת ב[כלי ליצירת חבילות](https://github.com/magento/baler/)."
  },
  "stack-packs/packs/magento.js | font_display": {
    "message": "אפשר לציין `@font-display` כש[מגדירים גופנים בהתאמה אישית](https://devdocs.magento.com/guides/v2.3/frontend-dev-guide/css-topics/using-fonts.html)."
  },
  "stack-packs/packs/magento.js | offscreen_images": {
    "message": "כדאי לשקול את שינוי המוצר ותבניות הקטלוג כך שישתמשו בתכונת ה[טעינה המדורגת](https://web.dev/native-lazy-loading/) של פלטפורמת האינטרנט."
  },
  "stack-packs/packs/magento.js | server_response_time": {
    "message": "אפשר להשתמש ב[שילוב Varnish](https://devdocs.magento.com/guides/v2.3/config-guide/varnish/config-varnish.html) של Magento."
  },
  "stack-packs/packs/magento.js | unminified_css": {
    "message": "ניתן להפעיל את האפשרות \"הקטנת קובצי CSS\" בהגדרות המפתח של החנות. [מידע נוסף](https://devdocs.magento.com/guides/v2.3/performance-best-practices/configuration.html?itm_source=devdocs&itm_medium=search_page&itm_campaign=federated_search&itm_term=minify%20css%20files)."
  },
  "stack-packs/packs/magento.js | unminified_javascript": {
    "message": "אפשר להשתמש ב-[Terser](https://www.npmjs.com/package/terser) כדי להקטין את כל נכסי JavaScript מפריסת התוכן הסטטית ולהשבית את תכונת ההקטנה המובנית."
  },
  "stack-packs/packs/magento.js | unused_javascript": {
    "message": "השבתה של [יצירת חבילות JavaScript](https://devdocs.magento.com/guides/v2.3/frontend-dev-guide/themes/js-bundling.html) המובנית ב-Magento."
  },
  "stack-packs/packs/magento.js | uses_optimized_images": {
    "message": "ב-[Magento Marketplace](https://marketplace.magento.com/catalogsearch/result/?q=optimize%20image) אפשר למצוא מגוון תוספים של צד שלישי לאופטימיזציה של תמונות, וכדאי לשקול לבצע בו חיפוש."
  },
  "stack-packs/packs/magento.js | uses_rel_preconnect": {
    "message": "על-ידי [שינוי פריסה של עיצוב](https://devdocs.magento.com/guides/v2.3/frontend-dev-guide/layouts/xml-manage.html) אפשר להוסיף רמזים של משאבי חיבור מראש או אחזור מראש של DNS."
  },
  "stack-packs/packs/magento.js | uses_rel_preload": {
    "message": "אפשר להוסיף תגי `<link rel=preload>` על-ידי [שינוי פריסה של עיצוב](https://devdocs.magento.com/guides/v2.3/frontend-dev-guide/layouts/xml-manage.html)."
  },
  "stack-packs/packs/magento.js | uses_webp_images": {
    "message": "ב-[Magento Marketplace](https://marketplace.magento.com/catalogsearch/result/?q=webp) אפשר למצוא מגוון תוספים של צד שלישי שבעזרתם ניתן להשתמש בפורמטים חדשים של תמונות, וכדאי לשקול לבצע בו חיפוש."
  },
  "stack-packs/packs/react.js | dom_size": {
    "message": "כדאי לשקול להשתמש בספריית \"windowing\", כמו `react-window`, כדי לצמצם את מספר צומתי DOM שנוצרים כשמתבצע רינדור של רכיבים רבים שחוזרים בדף. [מידע נוסף](https://web.dev/virtualize-long-lists-react-window/). כמו כן, אם בחרת להשתמש ב-hook של Effect כדי לשפר את הביצועים בזמן ריצה, יש להשתמש ב-[shouldComponentUpdate](https://reactjs.org/docs/optimizing-performance.html#shouldcomponentupdate-in-action),‏ [PureComponent](https://reactjs.org/docs/react-api.html#reactpurecomponent) או [React.memo](https://reactjs.org/docs/react-api.html#reactmemo), כדי לצמצם רינדור מחדש שאינו נחוץ ו[לוותר על אפקטים](https://reactjs.org/docs/hooks-effect.html#tip-optimizing-performance-by-skipping-effects) עד לשינוי של יחסי תלות מסוימים."
  },
  "stack-packs/packs/react.js | redirects": {
    "message": "אם בחרת להשתמש ב-React Router, יש לצמצם את השימוש ברכיב `<Redirect>` בשביל [ניווט במסלול](https://reacttraining.com/react-router/web/api/Redirect)."
  },
  "stack-packs/packs/react.js | server_response_time": {
    "message": "אם מתבצע רינדור בצד השרת של רכיבי React כלשהם, כדאי לשקול להשתמש ב-`renderToNodeStream()` או `renderToStaticNodeStream()` כדי לאפשר ללקוח לקבל ולמלא חלקים שונים של הסימון, במקום את הכול בבת אחת. [מידע נוסף](https://reactjs.org/docs/react-dom-server.html#rendertonodestream)."
  },
  "stack-packs/packs/react.js | unminified_css": {
    "message": "אם מערכת ה-build שלך מקטינה את קובצי ה-CSS באופן אוטומטי, יש להקפיד לפרוס את גרסת ה-build של סביבת הייצור של האפליקציה. אפשר לבדוק את זה עם התוסף React Developer Tools. [מידע נוסף](https://reactjs.org/docs/optimizing-performance.html#use-the-production-build)."
  },
  "stack-packs/packs/react.js | unminified_javascript": {
    "message": "אם מערכת ה-build שלך מקטינה באופן אוטומטי את קובצי ה-JS, יש להקפיד לפרוס את גרסת ה-build של סביבת הייצור של האפליקציה. אפשר לבדוק את זה עם התוסף React Developer Tools. [מידע נוסף](https://reactjs.org/docs/optimizing-performance.html#use-the-production-build)."
  },
  "stack-packs/packs/react.js | unused_javascript": {
    "message": "אם לא מתבצע רינדור בצד השרת, [יש לפצל חבילות JavaScript](https://web.dev/code-splitting-suspense/) עם `React.lazy()`. אפשרות אחרת היא לפצל את הקוד בעזרת ספרייה של צד שלישי, כמו [רכיבים שניתן לטעון](https://www.smooth-code.com/open-source/loadable-components/docs/getting-started/)."
  },
  "stack-packs/packs/react.js | user_timings": {
    "message": "כדי למדוד את ביצועי הרינדור של הרכיבים, אפשר להיעזר ב-React DevTools Profiler, שמשתמש ב-Profiler API. [מידע נוסף.](https://reactjs.org/blog/2018/09/10/introducing-the-react-profiler.html)"
  },
  "stack-packs/packs/wordpress.js | efficient_animated_content": {
    "message": "אפשר להעלות את ה-GIF לשירות שיאפשר להטמיע אותו כסרטון HTML5."
  },
  "stack-packs/packs/wordpress.js | offscreen_images": {
    "message": "ניתן להתקין [פלאגין של WordPress לטעינה מדורגת](https://wordpress.org/plugins/search/lazy+load/) שמאפשר לדחות את הטעינה של רכיבים שאינם מופיעים מיד במסך. ניתן גם להשתמש בעיצוב שמספק את האפשרות הזו. אפשרות נוספת היא להשתמש ב[פלאגין של AMP](https://wordpress.org/plugins/amp/)."
  },
  "stack-packs/packs/wordpress.js | render_blocking_resources": {
    "message": "יש כמה יישומי פלאגין של WordPress שיכולים לעזור לך [להטביע נכסים קריטיים](https://wordpress.org/plugins/search/critical+css/) או [לדחות טעינה של משאבים פחות חשובים](https://wordpress.org/plugins/search/defer+css+javascript/). חשוב: ייתכן שהאופטימיזציות המבוצעות על ידי יישומי הפלאגין האלה יגרמו לתקלות בתכונות של העיצוב או יישומי הפלאגין האחרים, ולכן כנראה שיהיה צורך לבצע שינויים בקוד."
  },
  "stack-packs/packs/wordpress.js | server_response_time": {
    "message": "עיצובים, יישומי פלאגין ומפרטי שרתים משפיעים על זמן התגובה של השרת. אפשר להשתמש בעיצוב שעבר אופטימיזציה, לבחור בקפידה פלאגין לאופטימיזציה ו/או לשדרג את השרת."
  },
  "stack-packs/packs/wordpress.js | total_byte_weight": {
    "message": "אפשר להציג קטעים ברשימות הפוסטים (למשל, עם תג 'עוד'), לצמצם את מספר הפוסטים המוצגים בדף נתון, לחלק פוסטים ארוכים למספר דפים או להשתמש בפלאגין כדי לטעון תגובות בצורה מדורגת."
  },
  "stack-packs/packs/wordpress.js | unminified_css": {
    "message": "יש כמה [יישומי פלאגין של WordPress](https://wordpress.org/plugins/search/minify+css/) שיכולים להאיץ את האתר על ידי שרשור, הקטנה ודחיסה של סגנונות. ניתן גם להשתמש בתהליך build כדי לבצע את ההקטנה מראש, אם אפשר."
  },
  "stack-packs/packs/wordpress.js | unminified_javascript": {
    "message": "יש כמה [יישומי פלאגין של WordPress](https://wordpress.org/plugins/search/minify+javascript/) שיכולים להאיץ את האתר על ידי שרשור, הקטנה ודחיסה של סקריפטים. ניתן גם להשתמש בתהליך build כדי לבצע את ההקטנה מראש, אם אפשר."
  },
  "stack-packs/packs/wordpress.js | unused_css_rules": {
    "message": "כדאי לשקול לצמצם את מספר [יישומי הפלאגין של WordPress](https://wordpress.org/plugins/) שטוענים תוכן CSS בלתי נחוץ בדף, או להשבית אותם. כדי לזהות יישומי פלאגין שמוסיפים תוכן CSS מיותר, אפשר להפעיל [כיסוי קוד](https://developers.google.com/web/updates/2017/04/devtools-release-notes#coverage) ב-Chrome DevTools. לפי כתובת ה-URL של גיליון הסגנונות, ניתן לזהות את העיצוב/הפלאגין שאחראים להוספת התוכן. יישומי הפלאגין הבעייתיים הם אלה שברשימת גיליונות הסגנונות שלהם יש כמות גדולה של כיסוי קוד באדום. פלאגין צריך להכניס גיליון סגנונות לתור רק אם נעשה בו שימוש בדף."
  },
  "stack-packs/packs/wordpress.js | unused_javascript": {
    "message": "כדאי לשקול לצמצם את מספר [יישומי הפלאגין של WordPress](https://wordpress.org/plugins/) שטוענים תוכן JavaScript בלתי נחוץ בדף, או להשבית אותם. כדי לזהות יישומי פלאגין שמוסיפים תוכן JS מיותר, אפשר להפעיל [כיסוי קוד](https://developers.google.com/web/updates/2017/04/devtools-release-notes#coverage) ב-Chrome DevTools. לפי כתובת ה-URL של הסקריפט, ניתן לזהות את העיצוב/הפלאגין שאחראים להוספת התוכן. יישומי הפלאגין הבעייתיים הם אלה שברשימת הסקריפטים שלהם יש כמות גדולה של כיסוי קוד באדום. פלאגין צריך להכניס סקריפט לתור רק אם נעשה בו שימוש בדף."
  },
  "stack-packs/packs/wordpress.js | uses_long_cache_ttl": {
    "message": "למידע על [שמירה במטמון הדפדפן ב-WordPress](https://wordpress.org/support/article/optimization/#browser-caching)."
  },
  "stack-packs/packs/wordpress.js | uses_optimized_images": {
    "message": "כדאי לשקול להשתמש ב[פלאגין של WordPress לאופטימיזציית תמונות](https://wordpress.org/plugins/search/optimize+images/) שדוחס את התמונות בלי לפגוע באיכות שלהן."
  },
  "stack-packs/packs/wordpress.js | uses_responsive_images": {
    "message": "העלאה של תמונות באופן ישיר דרך [ספריית המדיה](https://wordpress.org/support/article/media-library-screen/) תאפשר לך לוודא שהתמונות זמינות במידות הדרושות. אחר כך אפשר להוסיף אותן מספריית המדיה או להשתמש בווידג'ט התמונות כדי לוודא שנעשה שימוש בתמונות במידות האופטימליות (כולל תמונות בשביל נקודות מעבר רספונסיביות). יש להימנע משימוש בתמונות ב`Full Size`, אלא אם המימדים מתאימים לשימוש שנעשה בהן. [מידע נוסף](https://wordpress.org/support/article/inserting-images-into-posts-and-pages/)."
  },
  "stack-packs/packs/wordpress.js | uses_text_compression": {
    "message": "אפשר להפעיל דחיסת טקסט בהגדרות שרת האינטרנט."
  },
  "stack-packs/packs/wordpress.js | uses_webp_images": {
    "message": "כדאי לשקול להשתמש ב[פלאגין](https://wordpress.org/plugins/search/convert+webp/) או בשירות שימירו את התמונות שהועלו לפורמטים האופטימליים באופן אוטומטי."
  }
}<|MERGE_RESOLUTION|>--- conflicted
+++ resolved
@@ -839,12 +839,9 @@
   "lighthouse-core/audits/layout-shift-elements.js | description": {
     "message": "רכיבי DOM אלה הם המרכיבים המשמעותיים ביותר של ה-CLS בדף זה."
   },
-<<<<<<< HEAD
-=======
   "lighthouse-core/audits/layout-shift-elements.js | displayValue": {
     "message": "{nodeCount,plural, =1{נמצא רכיב אחד}two{נמצאו # רכיבים}many{נמצאו # רכיבים}other{נמצאו # רכיבים}}"
   },
->>>>>>> 8fd7551d
   "lighthouse-core/audits/layout-shift-elements.js | title": {
     "message": "יש להימנע משינויים משמעותיים בפריסה"
   },
