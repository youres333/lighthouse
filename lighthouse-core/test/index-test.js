--- conflicted
+++ resolved
@@ -6,16 +6,10 @@
 
 import {strict as assert} from 'assert';
 
-<<<<<<< HEAD
-import pkg from '../../package.json';
 import lighthouse, {getAuditList, legacyNavigation, traceCategories} from '../index.js';
-import {LH_ROOT} from '../../root.js';
-=======
-import lighthouse from '../index.js';
 import {LH_ROOT, readJson} from '../../root.js';
 
 const pkg = readJson('package.json');
->>>>>>> 94b4f38d
 
 const TEST_DIR = `${LH_ROOT}/lighthouse-core/test`;
 
