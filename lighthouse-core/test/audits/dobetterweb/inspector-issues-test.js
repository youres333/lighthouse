--- conflicted
+++ resolved
@@ -4,15 +4,7 @@
  * Unless required by applicable law or agreed to in writing, software distributed under the License is distributed on an "AS IS" BASIS, WITHOUT WARRANTIES OR CONDITIONS OF ANY KIND, either express or implied. See the License for the specific language governing permissions and limitations under the License.
  */
 
-<<<<<<< HEAD
-const { isSet } = require('util/types');
-const InspectorIssuesAudit =
-  require('../../../audits/dobetterweb/inspector-issues.js');
-
-/* eslint-env jest */
-=======
 import InspectorIssuesAudit from '../../../audits/dobetterweb/inspector-issues.js';
->>>>>>> 80295f2c
 
 describe('Has inspector issues audit', () => {
   let issues;
