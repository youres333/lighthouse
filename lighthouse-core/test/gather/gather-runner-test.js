/**
 * @license Copyright 2016 The Lighthouse Authors. All Rights Reserved.
 * Licensed under the Apache License, Version 2.0 (the "License"); you may not use this file except in compliance with the License. You may obtain a copy of the License at http://www.apache.org/licenses/LICENSE-2.0
 * Unless required by applicable law or agreed to in writing, software distributed under the License is distributed on an "AS IS" BASIS, WITHOUT WARRANTIES OR CONDITIONS OF ANY KIND, either express or implied. See the License for the specific language governing permissions and limitations under the License.
 */

import {strict as assert} from 'assert';
import {createRequire} from 'module';

import {jest} from '@jest/globals';

import Gatherer from '../../gather/gatherers/gatherer.js';
// import GathererRunner_ from '../../gather/gather-runner.js';
// import Config from '../../config/config.js';
import LHError from '../../lib/lh-error.js';
import networkRecordsToDevtoolsLog from '../network-records-to-devtools-log.js';
// import Driver from '../../gather/driver.js';
import Connection from '../../gather/connections/connection.js';
import {createMockSendCommandFn, createMockOnceFn} from './mock-commands.js';
import {
  makeMocksForGatherRunner,
  makeParamsOptional,
  makePromiseInspectable,
  flushAllTimersAndMicrotasks,
  fnAny,
} from '../test-utils.js';
import fakeDriver from './fake-driver.js';
import {readJson} from '../../../root.js';

const unresolvedPerfLog = readJson('./../fixtures/unresolved-perflog.json', import.meta);

const require = createRequire(import.meta.url);

/**
 * Same as jest.requireMock(), but uses `any` instead of `unknown`.
 * @param {string} moduleName
 * @return {any}
 */
const requireMockAny = (moduleName) => {
  return jest.requireMock(moduleName);
};

makeMocksForGatherRunner();

function createTypeHackedGatherRunner() {
  return {
    afterPass: makeParamsOptional(GatherRunner_.afterPass),
    beginRecording: makeParamsOptional(GatherRunner_.beginRecording),
    collectArtifacts: makeParamsOptional(GatherRunner_.collectArtifacts),
    endRecording: makeParamsOptional(GatherRunner_.endRecording),
    initializeBaseArtifacts: makeParamsOptional(GatherRunner_.initializeBaseArtifacts),
    loadPage: makeParamsOptional(GatherRunner_.loadPage),
    run: makeParamsOptional(GatherRunner_.run),
    runPass: makeParamsOptional(GatherRunner_.runPass),
    setupDriver: makeParamsOptional(GatherRunner_.setupDriver),
    // Spies that should have mock implemenations most of the time.
    assertNoSameOriginServiceWorkerClients: jest.spyOn(GatherRunner_,
      'assertNoSameOriginServiceWorkerClients'),
  };
}

// Some imports needs to be done dynamically, so that their dependencies will be mocked.
// See: https://jestjs.io/docs/ecmascript-modules#differences-between-esm-and-commonjs
//      https://github.com/facebook/jest/issues/10025
/** @typedef {import('../../gather/driver.js')} Driver */
/** @type {typeof import('../../gather/driver.js')} */
let Driver;
/** @type {typeof import('../../gather/gather-runner.js')} */
let GatherRunner_;
/** @typedef {import('../../config/config.js')} Config */
/** @type {typeof import('../../config/config.js')} */
let Config;

/** @type {ReturnType<createTypeHackedGatherRunner>} */
let GatherRunner;
beforeAll(async () => {
  Driver = (await import('../../gather/driver.js')).default;
  GatherRunner_ = (await import('../../gather/gather-runner.js')).default;
  Config = (await import('../../config/config.js')).default;
  GatherRunner = createTypeHackedGatherRunner();
});

/**
 * @param {LH.Config.Json} json
 */
async function makeConfig(json) {
  const config = await Config.fromJson(json);

  // Since the config is for `gather-runner`, ensure it has `passes`.
  if (!config.passes) {
    throw new Error('gather-runner test configs must have `passes`');
  }
  return /** @type {Config & {passes: Array<LH.Config.Pass>}} */ (config);
}

class TestGatherer extends Gatherer {
  constructor() {
    super();
    this.called = false;
  }

  pass() {
    this.called = true;
    return 'MyArtifact';
  }
}

class TestGathererNoArtifact extends Gatherer {
  beforePass() {}
  pass() {}
  afterPass() {}
}

/** @type {import('../../gather/driver.js')} */
let driver;
/** @type {Connection & {sendCommand: ReturnType<typeof createMockSendCommandFn>}} */
let connectionStub;

function resetDefaultMockResponses() {
  GatherRunner.assertNoSameOriginServiceWorkerClients = jest.spyOn(GatherRunner_,
    'assertNoSameOriginServiceWorkerClients');
  GatherRunner.assertNoSameOriginServiceWorkerClients.mockReset();
  GatherRunner.assertNoSameOriginServiceWorkerClients.mockResolvedValue();

  connectionStub.sendCommand = createMockSendCommandFn()
    .mockResponse('Debugger.enable')
    .mockResponse('Debugger.setSkipAllPauses')
    .mockResponse('Debugger.setAsyncCallStackDepth')
    .mockResponse('Emulation.setCPUThrottlingRate')
    .mockResponse('Emulation.setDeviceMetricsOverride')
    .mockResponse('Emulation.setTouchEmulationEnabled')
    .mockResponse('Network.emulateNetworkConditions')
    .mockResponse('Network.enable')
    .mockResponse('Network.setBlockedURLs')
    .mockResponse('Network.setExtraHTTPHeaders')
    .mockResponse('Network.setUserAgentOverride')
    .mockResponse('Page.addScriptToEvaluateOnNewDocument')
    .mockResponse('Page.enable')
    .mockResponse('ServiceWorker.enable');
}

beforeEach(() => {
  class EmulationDriver extends Driver {
    registerRequestIdleCallbackWrap() {
      return Promise.resolve();
    }
    getImportantStorageWarning() {
      return Promise.resolve(undefined);
    }
    url() {
      return Promise.resolve('about:blank');
    }
  }

  jest.useFakeTimers();
  // @ts-expect-error - connectionStub has a mocked version of sendCommand implemented in each test
  connectionStub = new Connection();
  // @ts-expect-error
  connectionStub.sendCommand = cmd => {
    throw new Error(`${cmd} not implemented`);
  };
  driver = new EmulationDriver(connectionStub);
  resetDefaultMockResponses();

  fakeDriver.url = jest.fn().mockResolvedValue('about:blank');

  const emulation = require('../../lib/emulation.js');
  emulation.emulate = fnAny();
  emulation.throttle = fnAny();
  emulation.clearThrottling = fnAny();

  const prepare = require('../../gather/driver/prepare.js');
  prepare.prepareTargetForNavigationMode = fnAny();
  prepare.prepareTargetForIndividualNavigation = fnAny().mockResolvedValue({warnings: []});

  const navigation = requireMockAny('../../gather/driver/navigation.js');
  navigation.gotoURL = fnAny().mockResolvedValue({
    mainDocumentUrl: 'https://example.com',
    timedOut: false,
    warnings: [],
  });
});

afterEach(() => {
  GatherRunner.assertNoSameOriginServiceWorkerClients.mockRestore();
  jest.useRealTimers();
});

describe('GatherRunner', function() {
  it('loads a page and updates passContext urls on redirect', () => {
    const url1 = 'https://example.com';
    const url2 = 'https://example.com/interstitial';
    const driver = {};
    const gotoURL = requireMockAny('../../gather/driver/navigation.js').gotoURL;
    gotoURL.mockResolvedValue({mainDocumentUrl: url2, warnings: []});
    driver.url = jest.fn()
      .mockResolvedValueOnce(url2);

    const passContext = {
      url: url1,
      settings: {},
      LighthouseRunWarnings: [],
      passConfig: {
        gatherers: [],
      },
      baseArtifacts: {
        URL: {
          finalUrl: url1,
        },
      },
      driver,
    };

    return GatherRunner.loadPage(driver, passContext).then(_ => {
      assert.equal(passContext.url, url2);
      assert.equal(passContext.baseArtifacts.URL.finalUrl, url2);
    });
  });

  it('loads a page and returns a pageLoadError', async () => {
    const url = 'https://example.com';
    const error = new LHError(LHError.errors.NO_FCP);
    const driver = {};
    const {gotoURL} = /** @type {any} */ (
      requireMockAny('../../gather/driver/navigation.js')
    );
    gotoURL.mockRejectedValue(error);

    const passContext = {
      url,
      settings: {},
      passConfig: {gatherers: []},
    };

    const {navigationError} = await GatherRunner.loadPage(driver, passContext);
    expect(navigationError).toEqual(error);
    expect(passContext.url).toEqual(url);
  });

  it('collects benchmark as an artifact', async () => {
    const requestedUrl = 'https://example.com';
    const driver = fakeDriver;
    const config = await makeConfig({passes: [{passName: 'defaultPass'}]});
    const options = {requestedUrl, driver, settings: config.settings, computedCache: new Map()};

    const results = await GatherRunner.run(config.passes, options);
    expect(Number.isFinite(results.BenchmarkIndex)).toBeTruthy();
  });

  it('collects host user agent as an artifact', async () => {
    const requestedUrl = 'https://example.com';
    const driver = fakeDriver;
    const config = await makeConfig({passes: [{passName: 'defaultPass'}]});
    const options = {requestedUrl, driver, settings: config.settings, computedCache: new Map()};

    const results = await GatherRunner.run(config.passes, options);
    expect(results.HostUserAgent).toEqual(fakeDriver.protocolGetVersionResponse.userAgent);
    expect(results.HostUserAgent).toMatch(/Chrome\/\d+/);
  });

  it('collects network user agent as an artifact', async () => {
    const requestedUrl = 'https://example.com';
    const driver = fakeDriver;
    const config = await makeConfig({passes: [{passName: 'defaultPass'}]});
    const options = {requestedUrl, driver, settings: config.settings, computedCache: new Map()};

    const results = await GatherRunner.run(config.passes, options);
    expect(results.NetworkUserAgent).toContain('Mozilla');
  });

  it('collects requested and final URLs as an artifact', async () => {
    const requestedUrl = 'https://example.com';
    const mainDocumentUrl = 'https://example.com/interstitial';
    const gotoURL = requireMockAny('../../gather/driver/navigation.js').gotoURL;
    gotoURL.mockResolvedValue({mainDocumentUrl, timedOut: false, warnings: []});
<<<<<<< HEAD
    fakeDriver.url = jest.fn()
      .mockResolvedValueOnce('about:blank')
      .mockResolvedValueOnce(mainDocumentUrl);
    const config = makeConfig({passes: [{passName: 'defaultPass'}]});
=======
    const config = await makeConfig({passes: [{passName: 'defaultPass'}]});
>>>>>>> 3f8d598a
    const options = {
      requestedUrl,
      driver: fakeDriver,
      settings: config.settings,
      computedCache: new Map(),
    };

    return GatherRunner.run(config.passes, options).then(artifacts => {
      assert.deepStrictEqual(
        artifacts.URL,
        {initialUrl: 'about:blank', requestedUrl, mainDocumentUrl, finalUrl: mainDocumentUrl},
        'did not find expected URL artifact');
    });
  });

  describe('collects HostFormFactor as an artifact', () => {
    const requestedUrl = 'https://example.com';

    /**
     * @param {string} name
     * @param {string} userAgent
     * @param {string} expectedValue
     */
    function test(name, userAgent, expectedValue) {
      it(name, async () => {
        const driver = Object.assign({}, fakeDriver, {
          getBrowserVersion() {
            return Promise.resolve({userAgent: userAgent});
          },
        });
        const config = await makeConfig({
          passes: [{passName: 'defaultPass'}],
          settings: {},
        });
        const options = {requestedUrl, driver, settings: config.settings, computedCache: new Map()};

        const results = await GatherRunner.run(config.passes, options);
        expect(results.HostFormFactor).toBe(expectedValue);
      });
    }

    /* eslint-disable max-len */
    const IOS_UA = 'Mozilla/5.0 (iPhone; CPU iPhone OS 7_1_2 like Mac OS X) AppleWebKit/537.51.2 (KHTML, like Gecko) OPiOS/10.2.0.93022 Mobile/11D257 Safari/9537.53';
    const ANDROID_UA = 'Mozilla/5.0 (Linux; U; Android 4.4.2; en-us; SCH-I535 Build/KOT49H) AppleWebKit/534.30 (KHTML, like Gecko) Version/4.0 Mobile Safari/534.30';
    const DESKTOP_UA = 'Mozilla/5.0 (X11; Linux x86_64) AppleWebKit/537.36 (KHTML, like Gecko) Chrome/78.0.3904.87 Safari/537.36';
    /* eslint-enable max-len */

    test('works when running on mobile device', IOS_UA, 'mobile');
    test('works when running on android device', ANDROID_UA, 'mobile');
    test('works when running on desktop device', DESKTOP_UA, 'desktop');
  });

  describe('.assertNoSameOriginServiceWorkerClients', () => {
    /** @type {LH.Gatherer.FRProtocolSession} */
    let session;
    /** @type {typeof GatherRunner_['assertNoSameOriginServiceWorkerClients']} */
    let assertNoSameOriginServiceWorkerClients;

    beforeEach(() => {
      GatherRunner.assertNoSameOriginServiceWorkerClients.mockRestore();
      assertNoSameOriginServiceWorkerClients = GatherRunner_.assertNoSameOriginServiceWorkerClients;
      session = driver.defaultSession;
      connectionStub.sendCommand = createMockSendCommandFn()
        .mockResponse('ServiceWorker.enable')
        .mockResponse('ServiceWorker.disable')
        .mockResponse('ServiceWorker.enable')
        .mockResponse('ServiceWorker.disable');
    });

    /**
   * @param {number} id
   * @param {string} url
   * @param {boolean=} isDeleted
   */
    function createSWRegistration(id, url, isDeleted) {
      return {
        isDeleted: !!isDeleted,
        registrationId: String(id),
        scopeURL: url,
      };
    }

    /**
   * @param {number} id
   * @param {string} url
   * @param {string[]} controlledClients
   * @param {LH.Crdp.ServiceWorker.ServiceWorkerVersionStatus=} status
   */
    function createActiveWorker(id, url, controlledClients, status = 'activated') {
      return {
        registrationId: String(id),
        scriptURL: url,
        controlledClients,
        status,
      };
    }

    it('will pass if there are no current service workers', async () => {
      const pageUrl = 'https://example.com/';

      driver.on = driver.once = createMockOnceFn()
      .mockEvent('ServiceWorker.workerRegistrationUpdated', {registrations: []})
      .mockEvent('ServiceWorker.workerVersionUpdated', {versions: []});

      const assertPromise = assertNoSameOriginServiceWorkerClients(session, pageUrl);
      await flushAllTimersAndMicrotasks();
      await assertPromise;
    });

    it('will pass if there is an active service worker for a different origin', async () => {
      const pageUrl = 'https://example.com/';
      const secondUrl = 'https://example.edu';
      const swUrl = `${secondUrl}sw.js`;

      const registrations = [createSWRegistration(1, secondUrl)];
      const versions = [createActiveWorker(1, swUrl, ['uniqueId'])];

      driver.on = driver.once = createMockOnceFn()
      .mockEvent('ServiceWorker.workerRegistrationUpdated', {registrations})
      .mockEvent('ServiceWorker.workerVersionUpdated', {versions});

      const assertPromise = assertNoSameOriginServiceWorkerClients(session, pageUrl);
      await flushAllTimersAndMicrotasks();
      await assertPromise;
    });

    it('will fail if a service worker with a matching origin has a controlled client', async () => {
      const pageUrl = 'https://example.com/';
      const swUrl = `${pageUrl}sw.js`;
      const registrations = [createSWRegistration(1, pageUrl)];
      const versions = [createActiveWorker(1, swUrl, ['uniqueId'])];

      driver.on = driver.once = createMockOnceFn()
      .mockEvent('ServiceWorker.workerRegistrationUpdated', {registrations})
      .mockEvent('ServiceWorker.workerVersionUpdated', {versions});

      expect.assertions(1);

      try {
        const assertPromise = assertNoSameOriginServiceWorkerClients(session, pageUrl);
        await flushAllTimersAndMicrotasks();
        await assertPromise;
      } catch (err) {
        expect(err.message.toLowerCase()).toContain('multiple tabs');
      }
    });

    it('will succeed if a service worker with has no controlled clients', async () => {
      const pageUrl = 'https://example.com/';
      const swUrl = `${pageUrl}sw.js`;
      const registrations = [createSWRegistration(1, pageUrl)];
      const versions = [createActiveWorker(1, swUrl, [])];

      driver.on = driver.once = createMockOnceFn()
      .mockEvent('ServiceWorker.workerRegistrationUpdated', {registrations})
      .mockEvent('ServiceWorker.workerVersionUpdated', {versions});

      const assertPromise = assertNoSameOriginServiceWorkerClients(session, pageUrl);
      await flushAllTimersAndMicrotasks();
      await assertPromise;
    });

    it('will wait for serviceworker to be activated', async () => {
      const pageUrl = 'https://example.com/';
      const swUrl = `${pageUrl}sw.js`;
      const registrations = [createSWRegistration(1, pageUrl)];
      const versions = [createActiveWorker(1, swUrl, [], 'installing')];
      const activatedVersions = [createActiveWorker(1, swUrl, [], 'activated')];

      const mockOn = driver.on = driver.once = createMockOnceFn()
      .mockEvent('ServiceWorker.workerRegistrationUpdated', {registrations})
      .mockEvent('ServiceWorker.workerVersionUpdated', {versions});

      const assertPromise = assertNoSameOriginServiceWorkerClients(session, pageUrl);
      const inspectable = makePromiseInspectable(assertPromise);

      // After receiving the empty versions the promise still shouldn't be resolved
      await flushAllTimersAndMicrotasks();
      expect(inspectable).not.toBeDone();

      // Use `findListener` instead of `mockEvent` so we can control exactly when the promise resolves
      // After we invoke the listener with the activated versions we expect the promise to have resolved
      const listener = mockOn.findListener('ServiceWorker.workerVersionUpdated');
      listener({versions: activatedVersions});
      await flushAllTimersAndMicrotasks();
      expect(inspectable).toBeDone();
      await assertPromise;
    });
  });

  it('prepares target for navigation', async () => {
    const passConfig = {
      passName: 'default',
      loadFailureMode: /** @type {const} */ ('ignore'),
      recordTrace: true,
      useThrottling: true,
      gatherers: [],
    };
    const settings = {
      disableStorageReset: false,
    };
    const requestedUrl = 'https://example.com';
    const passContext = {
      driver: fakeDriver,
      passConfig,
      settings,
      baseArtifacts: await GatherRunner.initializeBaseArtifacts({driver, settings, requestedUrl}),
      computedCache: new Map(),
      LighthouseRunWarnings: [],
    };

    const prepare = requireMockAny('../../gather/driver/prepare.js');
    await GatherRunner.runPass(passContext);
    expect(prepare.prepareTargetForIndividualNavigation).toHaveBeenCalled();
  });

  it('returns a pageLoadError and no artifacts when there is a network error', async () => {
    const requestedUrl = 'https://example.com';
    // This page load error should be overriden by ERRORED_DOCUMENT_REQUEST (for being
    // more specific) since the main document network request failed with a 500.
    const navigationError = new LHError(LHError.errors.NO_FCP);
    const driver = Object.assign({}, fakeDriver, {
      online: true,
      /** @param {string} url */
      gotoURL: url => url.includes('blank') ? null : Promise.reject(navigationError),
      endDevtoolsLog() {
        return networkRecordsToDevtoolsLog([{url: requestedUrl, statusCode: 500}]);
      },
    });

    const config = await makeConfig({
      passes: [{
        recordTrace: true,
        passName: 'firstPass',
        gatherers: [{instance: new TestGatherer()}],
      }],
    });
    const options = {
      driver,
      requestedUrl,
      settings: config.settings,
      computedCache: new Map(),
    };

    const artifacts = await GatherRunner.run(config.passes, options);
    expect(artifacts.LighthouseRunWarnings).toHaveLength(1);
    expect(artifacts.PageLoadError).toBeInstanceOf(Error);
    expect(artifacts.PageLoadError).toMatchObject({code: 'ERRORED_DOCUMENT_REQUEST'});
    // @ts-expect-error: Test-only gatherer.
    expect(artifacts.TestGatherer).toBeUndefined();
  });

  it('returns a pageLoadError and no artifacts when there is a navigation error', async () => {
    const requestedUrl = 'https://example.com';
    // This time, NO_FCP should win because it's the only error left.
    const navigationError = new LHError(LHError.errors.NO_FCP);
    const driver = Object.assign({}, fakeDriver, {
      online: true,
      endDevtoolsLog() {
        return networkRecordsToDevtoolsLog([{url: requestedUrl}]);
      },
    });

    const gotoURL = requireMockAny('../../gather/driver/navigation.js').gotoURL;
    gotoURL.mockImplementation(
      /** @param {any} _ @param {string} url */
      (_, url) => url.includes('blank') ? null : Promise.reject(navigationError)
    );

    const config = await makeConfig({
      passes: [{
        recordTrace: true,
        passName: 'firstPass',
        gatherers: [{instance: new TestGatherer()}],
      }],
    });
    const options = {
      driver,
      requestedUrl,
      settings: config.settings,
      computedCache: new Map(),
    };

    const artifacts = await GatherRunner.run(config.passes, options);
    expect(artifacts.LighthouseRunWarnings).toHaveLength(1);
    expect(artifacts.PageLoadError).toBeInstanceOf(Error);
    expect(artifacts.PageLoadError).toMatchObject({code: 'NO_FCP'});
    // @ts-expect-error: Test-only gatherer.
    expect(artifacts.TestGatherer).toBeUndefined();
  });

  it('succeeds when there is a navigation error but loadFailureMode was warn', async () => {
    const requestedUrl = 'https://example.com';
    // NO_FCP should be ignored because it's a warn pass.
    const navigationError = new LHError(LHError.errors.NO_FCP);

    const gotoUrlForAboutBlank = fnAny().mockResolvedValue({});
    const gotoUrlForRealUrl = fnAny()
      .mockResolvedValueOnce({mainDocumentUrl: requestedUrl, timedOut: false, warnings: []})
      .mockRejectedValueOnce(navigationError);
    const driver = Object.assign({}, fakeDriver, {
      online: true,
      endDevtoolsLog() {
        return networkRecordsToDevtoolsLog([{url: requestedUrl}]);
      },
    });

    const gotoURL = requireMockAny('../../gather/driver/navigation.js').gotoURL;
    gotoURL.mockImplementation(
      /** @param {any} _ @param {string} url */
      (_, url) => url.includes('blank') ? gotoUrlForAboutBlank() : gotoUrlForRealUrl()
    );

    const config = await makeConfig({
      passes: [{passName: 'defaultPass', recordTrace: true}, {
        loadFailureMode: 'warn',
        recordTrace: true,
        passName: 'nextPass',
        gatherers: [{instance: new TestGatherer()}],
      }],
    });
    const options = {
      driver,
      requestedUrl,
      settings: config.settings,
      computedCache: new Map(),
    };

    const artifacts = await GatherRunner.run(config.passes, options);
    expect(artifacts.LighthouseRunWarnings).toHaveLength(1);
    expect(artifacts.PageLoadError).toEqual(null);
    // @ts-expect-error: Test-only gatherer.
    expect(artifacts.TestGatherer).toBeUndefined();
    expect(artifacts.devtoolsLogs).toHaveProperty('pageLoadError-nextPass');
  });

  it('tells the driver to begin tracing', async () => {
    let calledTrace = false;
    const driver = {
      beginTrace() {
        calledTrace = true;
        return Promise.resolve();
      },
      beginDevtoolsLog() {
        return Promise.resolve();
      },
    };

    const passConfig = {
      recordTrace: true,
      gatherers: [
        {instance: new TestGatherer()},
      ],
    };
    const settings = {};

    await GatherRunner.beginRecording({driver, passConfig, settings});
    assert.equal(calledTrace, true);
  });

  it('tells the driver to end tracing', () => {
    const url = 'https://example.com';
    let calledTrace = false;
    const fakeTraceData = {traceEvents: ['reallyBelievableTraceEvents']};

    const driver = Object.assign({}, fakeDriver, {
      endTrace() {
        calledTrace = true;
        return Promise.resolve(fakeTraceData);
      },
    });

    const passConfig = {
      recordTrace: true,
      gatherers: [
        {instance: new TestGatherer()},
      ],
    };

    const passContext = {url, driver, passConfig, computedCache: new Map()};
    return GatherRunner.endRecording(passContext).then(passData => {
      assert.equal(calledTrace, true);
      assert.equal(passData.trace, fakeTraceData);
    });
  });

  it('tells the driver to begin devtoolsLog collection', async () => {
    let calledDevtoolsLogCollect = false;
    const driver = {
      beginDevtoolsLog() {
        calledDevtoolsLogCollect = true;
        return Promise.resolve();
      },
      gotoURL() {
        return Promise.resolve({finalUrl: '', timedOut: false});
      },
    };

    const passConfig = {
      gatherers: [
        {instance: new TestGatherer()},
      ],
    };
    const settings = {};

    await GatherRunner.beginRecording({driver, passConfig, settings, computedCache: new Map()});
    assert.equal(calledDevtoolsLogCollect, true);
  });

  it('tells the driver to end devtoolsLog collection', () => {
    const url = 'https://example.com';
    let calledDevtoolsLogCollect = false;

    const fakeDevtoolsMessage = {method: 'Network.FakeThing', params: {}};
    const driver = Object.assign({}, fakeDriver, {
      endDevtoolsLog() {
        calledDevtoolsLogCollect = true;
        return [
          fakeDevtoolsMessage,
        ];
      },
    });

    const passConfig = {
      gatherers: [
        {instance: new TestGatherer()},
      ],
    };

    const passContext = {url, driver, passConfig, computedCache: new Map()};
    return GatherRunner.endRecording(passContext).then(passData => {
      assert.equal(calledDevtoolsLogCollect, true);
      assert.strictEqual(passData.devtoolsLog[0], fakeDevtoolsMessage);
    });
  });

  it('resets scroll position between every gatherer', async () => {
    class ScrollMcScrollyGatherer extends TestGatherer {
      /** @param {{driver: Driver}} context */
      afterPass(context) {
        context.driver.scrollTo({x: 1000, y: 1000});
      }
    }

    const url = 'https://example.com';
    const driver = Object.assign({}, fakeDriver);
    const scrollToSpy = jest.spyOn(driver, 'scrollTo');

    const passConfig = {
      recordTrace: true,
      gatherers: [
        {instance: new ScrollMcScrollyGatherer()},
        {instance: new TestGatherer()},
      ],
    };

    /** @type {any} Using Test-only gatherer. */
    const gathererResults = {
      TestGatherer: [],
    };
    const passContext = {url, driver, passConfig, computedCache: new Map()};
    await GatherRunner.afterPass(passContext, {}, gathererResults);
    // One time for the afterPass of ScrollMcScrolly, two times for the resets of the two gatherers.
    expect(scrollToSpy.mock.calls).toEqual([
      [{x: 1000, y: 1000}],
      [{x: 0, y: 0}],
      [{x: 0, y: 0}],
    ]);
  });

  it('does as many passes as are required', async () => {
    const t1 = new TestGatherer();
    const t2 = new TestGatherer();

    const config = await makeConfig({
      passes: [{
        recordTrace: true,
        passName: 'firstPass',
        gatherers: [
          {instance: t1},
        ],
      }, {
        passName: 'secondPass',
        gatherers: [
          {instance: t2},
        ],
      }],
    });

    return GatherRunner.run(config.passes, {
      driver: fakeDriver,
      requestedUrl: 'https://example.com',
      settings: config.settings,
      computedCache: new Map(),
    }).then(_ => {
      assert.ok(t1.called);
      assert.ok(t2.called);
    });
  });

  it('respects trace names', async () => {
    const config = await makeConfig({
      passes: [{
        recordTrace: true,
        passName: 'firstPass',
        gatherers: [{instance: new TestGatherer()}],
      }, {
        recordTrace: true,
        passName: 'secondPass',
        gatherers: [{instance: new TestGatherer()}],
      }],
    });
    const options = {
      driver: fakeDriver,
      requestedUrl: 'https://example.com',
      settings: config.settings,
      computedCache: new Map(),
    };

    return GatherRunner.run(config.passes, options)
      .then(artifacts => {
        assert.ok(artifacts.traces.firstPass);
        assert.ok(artifacts.devtoolsLogs.firstPass);
        assert.ok(artifacts.traces.secondPass);
        assert.ok(artifacts.devtoolsLogs.secondPass);
      });
  });

  it('saves trace and devtoolsLog with error prefix when there was a runtime error', async () => {
    const requestedUrl = 'https://example.com';
    const driver = Object.assign({}, fakeDriver, {
      /** @param {string} _ Resolved URL here does not match any request in the network records, causing a runtime error. */
      gotoURL: async _ => requestedUrl,
      online: true,
      endDevtoolsLog: () => [],
    });

    const config = await makeConfig({
      passes: [{
        passName: 'firstPass',
        recordTrace: true,
        gatherers: [{instance: new TestGatherer()}],
      }],
    });
    const options = {driver, requestedUrl, settings: config.settings, computedCache: new Map()};
    const artifacts = await GatherRunner.run(config.passes, options);

    expect(artifacts.PageLoadError).toMatchObject({code: 'NO_DOCUMENT_REQUEST'});
    // @ts-expect-error: Test-only gatherer.
    expect(artifacts.TestGatherer).toBeUndefined();

    // The only loadData available should be prefixed with `pageLoadError-`.
    expect(Object.keys(artifacts.traces)).toEqual(['pageLoadError-firstPass']);
    expect(Object.keys(artifacts.devtoolsLogs)).toEqual(['pageLoadError-firstPass']);
  });

  it('does not run additional passes after a runtime error', async () => {
    const t1 = new (class Test1 extends TestGatherer {})();
    const t2 = new (class Test2 extends TestGatherer {})();
    const t3 = new (class Test3 extends TestGatherer {})();
    const config = await makeConfig({
      passes: [{
        passName: 'firstPass',
        recordTrace: true,
        gatherers: [{instance: t1}],
      }, {
        passName: 'secondPass',
        recordTrace: true,
        gatherers: [{instance: t2}],
      }, {
        passName: 'thirdPass',
        recordTrace: true,
        gatherers: [{instance: t3}],
      }],
    });

    const requestedUrl = 'https://www.reddit.com/r/nba';
    let firstLoad = true;
    const driver = Object.assign({}, fakeDriver, {online: true});

    const gotoURL = requireMockAny('../../gather/driver/navigation.js').gotoURL;

    gotoURL.mockImplementation(
      /**
       * Loads the page successfully in the first pass, fails with NO_FCP in the second.
       * @param {any} _
       * @param {string} url
       */
      (_, url) => {
        if (url.includes('blank')) return null;
        if (firstLoad) {
          firstLoad = false;
          return {mainDocumentUrl: requestedUrl, timedOut: false, warnings: []};
        } else {
          throw new LHError(LHError.errors.NO_FCP);
        }
      });
    const options = {driver, requestedUrl, settings: config.settings, computedCache: new Map()};
    const artifacts = await GatherRunner.run(config.passes, options);

    // t1.pass() and t2.pass() called; t3.pass(), after the error, was not.
    expect(t1.called).toBe(true);
    expect(t2.called).toBe(true);
    expect(t3.called).toBe(false);

    // But only t1 has a valid artifact; t2 and t3 aren't defined.
    // @ts-expect-error: Test-only gatherer.
    expect(artifacts.Test1).toBe('MyArtifact');
    // @ts-expect-error: Test-only gatherer.
    expect(artifacts.Test2).toBeUndefined();
    // @ts-expect-error: Test-only gatherer.
    expect(artifacts.Test3).toBeUndefined();

    // PageLoadError artifact has the error.
    expect(artifacts.PageLoadError).toBeInstanceOf(LHError);
    expect(artifacts.PageLoadError).toMatchObject({code: 'NO_FCP'});

    // firstPass has a saved trace and devtoolsLog, secondPass has an error trace and log.
    expect(Object.keys(artifacts.traces)).toEqual(['firstPass', 'pageLoadError-secondPass']);
    expect(Object.keys(artifacts.devtoolsLogs)).toEqual(['firstPass', 'pageLoadError-secondPass']);
  });

  describe('artifact collection', () => {
    // Make sure our gatherers never execute in parallel
    it('runs gatherer lifecycle methods strictly in sequence', async () => {
      jest.useRealTimers();
      /** @type {Record<string, number>} */
      const counter = {
        beforePass: 0,
        pass: 0,
        afterPass: 0,
      };
      const shortPause = () => new Promise(resolve => setTimeout(resolve, 50));
      /**
       * @param {string} counterName
       * @param {number} value
       */
      async function fastish(counterName, value) {
        assert.strictEqual(counter[counterName], value - 1);
        counter[counterName] = value;
        await shortPause();
        assert.strictEqual(counter[counterName], value);
      }
      /**
       * @param {string} counterName
       * @param {number} value
       */
      async function medium(counterName, value) {
        await Promise.resolve();
        await Promise.resolve();
        await fastish(counterName, value);
      }
      /**
       * @param {string} counterName
       * @param {number} value
       */
      async function slowwwww(counterName, value) {
        await shortPause();
        await shortPause();
        await medium(counterName, value);
      }

      const gatherers = [
        class First extends Gatherer {
          async beforePass() {
            await slowwwww('beforePass', 1);
          }
          async pass() {
            await slowwwww('pass', 1);
          }
          async afterPass() {
            await slowwwww('afterPass', 1);
            return this.name;
          }
        },
        class Second extends Gatherer {
          async beforePass() {
            await medium('beforePass', 2);
          }
          async pass() {
            await medium('pass', 2);
          }
          async afterPass() {
            await medium('afterPass', 2);
            return this.name;
          }
        },
        class Third extends Gatherer {
          beforePass() {
            return fastish('beforePass', 3);
          }
          pass() {
            return fastish('pass', 3);
          }
          async afterPass() {
            await fastish('afterPass', 3);
            return this.name;
          }
        },
      ];
      const config = await makeConfig({
        passes: [{
          passName: 'defaultPass',
          gatherers: gatherers.map(G => ({instance: new G()})),
        }],
      });

      /** @type {any} Using Test-only gatherers. */
      const artifacts = await GatherRunner.run(config.passes, {
        driver: fakeDriver,
        requestedUrl: 'https://example.com',
        settings: config.settings,
        computedCache: new Map(),
      });

      // Ensure artifacts returned and not errors.
      gatherers.forEach(gatherer => {
        assert.strictEqual(artifacts[gatherer.name], gatherer.name);
      });
    });

    it('supports sync and async return of artifacts from gatherers', async () => {
      const gatherers = [
        // sync
        new class BeforeSync extends Gatherer {
          beforePass() {
            return this.name;
          }
        }(),
        new class PassSync extends Gatherer {
          pass() {
            return this.name;
          }
        }(),
        new class AfterSync extends Gatherer {
          afterPass() {
            return this.name;
          }
        }(),

        // async
        new (class BeforePromise extends Gatherer {
          beforePass() {
            return Promise.resolve(this.name);
          }
        })(),
        new (class PassPromise extends Gatherer {
          pass() {
            return Promise.resolve(this.name);
          }
        })(),
        new (class AfterPromise extends Gatherer {
          afterPass() {
            return Promise.resolve(this.name);
          }
        })(),
      ].map(instance => ({instance}));
      const gathererNames = gatherers.map(gatherer => gatherer.instance.name);
      const config = await makeConfig({
        passes: [{
          passName: 'defaultPass',
          gatherers,
        }],
      });

      return GatherRunner.run(config.passes, {
        driver: fakeDriver,
        requestedUrl: 'https://example.com',
        settings: config.settings,
        computedCache: new Map(),
      }).then(artifacts => {
        gathererNames.forEach(gathererName => {
          assert.strictEqual(artifacts[gathererName], gathererName);
        });
      });
    });

    it('uses the last not-undefined phase result as artifact', async () => {
      const recoverableError = new Error('My recoverable error');
      const someOtherError = new Error('Bad, bad error.');

      // Gatherer results are all expected to be arrays of promises
      /** @type {any} Using Test-only gatherers. */
      const gathererResults = {
        // 97 wins.
        AfterGatherer: [
          Promise.resolve(65),
          Promise.resolve(72),
          Promise.resolve(97),
        ],

        // 284 wins.
        PassGatherer: [
          Promise.resolve(220),
          Promise.resolve(284),
          Promise.resolve(undefined),
        ],

        // Error wins.
        SingleErrorGatherer: [
          Promise.reject(recoverableError),
          Promise.resolve(1184),
          Promise.resolve(1210),
        ],

        // First error wins.
        TwoErrorGatherer: [
          Promise.reject(recoverableError),
          Promise.reject(someOtherError),
          Promise.resolve(1729),
        ],
      };

      /** @type {any} Using Test-only gatherers. */
      const {artifacts} = await GatherRunner.collectArtifacts(gathererResults);
      assert.strictEqual(artifacts.AfterGatherer, 97);
      assert.strictEqual(artifacts.PassGatherer, 284);
      assert.strictEqual(artifacts.SingleErrorGatherer, recoverableError);
      assert.strictEqual(artifacts.TwoErrorGatherer, recoverableError);
    });

    it('produces a deduped LighthouseRunWarnings artifact from array of warnings', async () => {
      const runWarnings = [
        'warning0',
        'warning1',
        'warning2',
        {
          i18nId: 'LH.IcuMessage0',
          formattedDefault: 'warning3',
        },
        {
          i18nId: 'LH.IcuMessage1',
          formattedDefault: 'warning4',
        },
      ];

      class WarningGatherer extends Gatherer {
        /** @param {LH.Gatherer.PassContext} passContext */
        afterPass(passContext) {
          passContext.LighthouseRunWarnings.push(
            ...runWarnings,
            ...runWarnings,
            // adding one of the warnings with keys in different order
            {formattedDefault: 'warning3', i18nId: 'LH.IcuMessage0'}
          );
          assert.strictEqual(passContext.LighthouseRunWarnings.length, runWarnings.length * 2 + 1);

          return '';
        }
      }

      const config = await makeConfig({
        passes: [{
          passName: 'defaultPass',
          gatherers: [{instance: new WarningGatherer()}],
        }],
      });
      const artifacts = await GatherRunner.run(config.passes, {
        driver: fakeDriver,
        requestedUrl: 'https://example.com',
        settings: config.settings,
        computedCache: new Map(),
      });
      assert.deepStrictEqual(artifacts.LighthouseRunWarnings, runWarnings);
    });

    it('supports sync and async throwing of errors from gatherers', async () => {
      const gatherers = [
        // sync
        new class BeforeSync extends Gatherer {
          beforePass() {
            throw new Error(this.name);
          }
        }(),
        new class PassSync extends Gatherer {
          pass() {
            throw new Error(this.name);
          }
        }(),
        new class AfterSync extends Gatherer {
          afterPass() {
            throw new Error(this.name);
          }
        }(),

        // async
        new (class BeforePromise extends Gatherer {
          beforePass() {
            const err = new Error(this.name);
            return Promise.reject(err);
          }
        })(),
        new (class PassPromise extends Gatherer {
          pass() {
            const err = new Error(this.name);
            return Promise.reject(err);
          }
        })(),
        new (class AfterPromise extends Gatherer {
          afterPass() {
            const err = new Error(this.name);
            return Promise.reject(err);
          }
        })(),
      ].map(instance => ({instance}));
      const gathererNames = gatherers.map(gatherer => gatherer.instance.name);
      const config = await makeConfig({
        passes: [{
          passName: 'defaultPass',
          gatherers,
        }],
      });

      return GatherRunner.run(config.passes, {
        driver: fakeDriver,
        requestedUrl: 'https://example.com',
        settings: config.settings,
        computedCache: new Map(),
      }).then(artifacts => {
        gathererNames.forEach(gathererName => {
          const errorArtifact = artifacts[gathererName];
          assert.ok(errorArtifact instanceof Error);
          expect(errorArtifact).toMatchObject({message: gathererName});
        });
      });
    });

    it('rejects if a gatherer does not provide an artifact', async () => {
      const config = await makeConfig({
        passes: [{
          recordTrace: true,
          passName: 'firstPass',
          gatherers: [
            {instance: new TestGathererNoArtifact()},
          ],
        }],
      });

      return GatherRunner.run(config.passes, {
        driver: fakeDriver,
        requestedUrl: 'https://example.com',
        settings: config.settings,
        computedCache: new Map(),
      }).then(_ => assert.ok(false), _ => assert.ok(true));
    });

    it('rejects when domain name can\'t be resolved', async () => {
      const config = await makeConfig({
        passes: [{
          recordTrace: true,
          passName: 'firstPass',
          gatherers: [],
        }],
      });

      // Arrange for driver to return unresolved request.
      const requestedUrl = 'http://www.some-non-existing-domain.com/';
      const unresolvedDriver = Object.assign({}, fakeDriver, {
        online: true,
        gotoURL() {
          return Promise.resolve({finalUrl: requestedUrl, timedOut: false});
        },
        endDevtoolsLog() {
          return unresolvedPerfLog;
        },
      });

      return GatherRunner.run(config.passes, {
        driver: unresolvedDriver,
        requestedUrl,
        settings: config.settings,
        computedCache: new Map(),
      }).then(artifacts => {
        assert.equal(artifacts.LighthouseRunWarnings.length, 1);
        expect(artifacts.LighthouseRunWarnings[0])
          .toBeDisplayString(/DNS servers could not resolve/);
      });
    });

    it('resolves but warns when page times out', async () => {
      const config = await makeConfig({
        passes: [{
          recordTrace: true,
          passName: 'firstPass',
          gatherers: [],
        }],
      });

      const requestedUrl = 'http://www.slow-loading-page.com/';
      const timedoutDriver = Object.assign({}, fakeDriver, {
        online: true,
      });

      const gotoURL = requireMockAny('../../gather/driver/navigation.js').gotoURL;
      gotoURL.mockResolvedValue({mainDocumentUrl: requestedUrl, warnings: ['It is too slow']});

      return GatherRunner.run(config.passes, {
        driver: timedoutDriver,
        requestedUrl,
        settings: config.settings,
        computedCache: new Map(),
      }).then(artifacts => {
        expect(artifacts.LighthouseRunWarnings).toEqual(['It is too slow']);
      });
    });

    it('resolves and does not warn when page times out on non-fatal pass', async () => {
      const config = await makeConfig({
        passes: [{
          recordTrace: true,
          passName: 'firstPass',
          gatherers: [],
        }, {
          recordTrace: true,
          passName: 'secondPass',
          loadFailureMode: 'warn',
          gatherers: [],
        }],
      });

      const requestedUrl = 'http://www.slow-loading-page.com/';
      const timedoutDriver = Object.assign({}, fakeDriver, {
        online: true,
      });

      const gotoURL = requireMockAny('../../gather/driver/navigation.js').gotoURL;
      gotoURL
        .mockResolvedValueOnce({finalUrl: requestedUrl, warnings: []})
        .mockResolvedValueOnce({finalUrl: requestedUrl, warnings: ['It is too slow']});

      return GatherRunner.run(config.passes, {
        driver: timedoutDriver,
        requestedUrl,
        settings: config.settings,
        computedCache: new Map(),
      }).then(artifacts => {
        expect(artifacts.LighthouseRunWarnings).toEqual([]);
      });
    });

    it('resolves when domain name can\'t be resolved but is offline', async () => {
      const config = await makeConfig({
        passes: [{
          recordTrace: true,
          passName: 'firstPass',
          gatherers: [],
        }],
      });

      // Arrange for driver to return unresolved request.
      const requestedUrl = 'http://www.some-non-existing-domain.com/';
      const unresolvedDriver = Object.assign({}, fakeDriver, {
        online: false,
        gotoURL() {
          return Promise.resolve({mainDocumentUrl: requestedUrl, timedOut: false});
        },
        endDevtoolsLog() {
          return unresolvedPerfLog;
        },
      });

      // why is context.url being set to null maindDocumenturl
      return GatherRunner.run(config.passes, {
        driver: unresolvedDriver,
        requestedUrl,
        settings: config.settings,
        computedCache: new Map(),
      })
        .then(_ => {
          assert.ok(true);
        });
    });
  });
});<|MERGE_RESOLUTION|>--- conflicted
+++ resolved
@@ -273,14 +273,10 @@
     const mainDocumentUrl = 'https://example.com/interstitial';
     const gotoURL = requireMockAny('../../gather/driver/navigation.js').gotoURL;
     gotoURL.mockResolvedValue({mainDocumentUrl, timedOut: false, warnings: []});
-<<<<<<< HEAD
     fakeDriver.url = jest.fn()
       .mockResolvedValueOnce('about:blank')
       .mockResolvedValueOnce(mainDocumentUrl);
-    const config = makeConfig({passes: [{passName: 'defaultPass'}]});
-=======
     const config = await makeConfig({passes: [{passName: 'defaultPass'}]});
->>>>>>> 3f8d598a
     const options = {
       requestedUrl,
       driver: fakeDriver,
