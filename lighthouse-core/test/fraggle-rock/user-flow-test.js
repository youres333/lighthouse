--- conflicted
+++ resolved
@@ -7,40 +7,31 @@
 
 /* eslint-env jest */
 
-<<<<<<< HEAD
 import {jest} from '@jest/globals';
-import {createMockPage} from './gather/mock-driver.js';
+import {createMockPage, mockRunnerModule} from './gather/mock-driver.js';
 // import UserFlow from '../../fraggle-rock/user-flow.js';
 
 // Some imports needs to be done dynamically, so that their dependencies will be mocked.
 // See: https://jestjs.io/docs/ecmascript-modules#differences-between-esm-and-commonjs
 //      https://github.com/facebook/jest/issues/10025
-/** @type {typeof import('../../fraggle-rock/user-flow.js')} */
+/** @type {typeof import('../../fraggle-rock/user-flow.js').UserFlow} */
 let UserFlow;
+/** @type {typeof import('../../fraggle-rock/user-flow.js')['auditGatherSteps']} */
+let auditGatherSteps;
 
 beforeAll(async () => {
-  UserFlow = (await import('../../fraggle-rock/user-flow.js')).default;
+  ({UserFlow, auditGatherSteps} = await import('../../fraggle-rock/user-flow.js'));
 });
 
-const snapshotModule = {snapshot: jest.fn()};
-=======
-const {createMockPage, mockRunnerModule} = require('./gather/mock-driver.js');
-
 const snapshotModule = {snapshotGather: jest.fn()};
->>>>>>> d3f0aa4c
 jest.mock('../../fraggle-rock/gather/snapshot-runner.js', () => snapshotModule);
 const navigationModule = {navigationGather: jest.fn()};
 jest.mock('../../fraggle-rock/gather/navigation-runner.js', () => navigationModule);
 const timespanModule = {startTimespanGather: jest.fn()};
 jest.mock('../../fraggle-rock/gather/timespan-runner.js', () => timespanModule);
 
-<<<<<<< HEAD
-=======
 const mockRunner = mockRunnerModule();
 
-const {UserFlow, auditGatherSteps} = require('../../fraggle-rock/user-flow.js');
-
->>>>>>> d3f0aa4c
 describe('UserFlow', () => {
   let mockPage = createMockPage();
 
@@ -129,15 +120,10 @@
       await flow.navigate('https://example.com/4', {configContext: configContextExplicit});
 
       // Check that we have the property set.
-<<<<<<< HEAD
-      expect(navigationModule.navigation).toHaveBeenCalledTimes(4);
+      expect(navigationModule.navigationGather).toHaveBeenCalledTimes(4);
       /** @type {any[][]} */
-      const [[call1], [call2], [call3], [call4]] = navigationModule.navigation.mock.calls;
-=======
-      expect(navigationModule.navigationGather).toHaveBeenCalledTimes(4);
       const [[, call1], [, call2], [, call3], [, call4]] =
         navigationModule.navigationGather.mock.calls;
->>>>>>> d3f0aa4c
       expect(call1).not.toHaveProperty('configContext.settingsOverrides.disableStorageReset');
       expect(call2).toHaveProperty('configContext.settingsOverrides.disableStorageReset');
       expect(call3).toHaveProperty('configContext.settingsOverrides.disableStorageReset');
@@ -165,6 +151,7 @@
 
       // Check that we have the property set.
       expect(navigationModule.navigationGather).toHaveBeenCalledTimes(3);
+      /** @type {any[][]} */
       const [[, call1], [, call2], [, call3]] = navigationModule.navigationGather.mock.calls;
       expect(call1).toHaveProperty('configContext.skipAboutBlank');
       expect(call2).toHaveProperty('configContext.skipAboutBlank');
@@ -275,7 +262,8 @@
 
   describe('auditGatherSteps', () => {
     it('should audit gather steps', async () => {
-      const runnerActual = jest.requireActual('../../runner.js');
+      const runnerActual = /** @type {typeof import('../../runner.js')} */ (
+        jest.requireActual('../../runner.js'));
       mockRunner.getGathererList.mockImplementation(runnerActual.getGathererList);
       mockRunner.getAuditList.mockImplementation(runnerActual.getAuditList);
       mockRunner.audit.mockImplementation(artifacts => ({
