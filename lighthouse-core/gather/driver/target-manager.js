--- conflicted
+++ resolved
@@ -10,12 +10,8 @@
   * listen for protocol events before each target is resumed.
   */
 
-<<<<<<< HEAD
 import log from 'lighthouse-logger';
-=======
-const log = require('lighthouse-logger');
-const ProtocolSession = require('../../fraggle-rock/gather/session.js');
->>>>>>> 16a4ccf6
+import {ProtocolSession} from '../../fraggle-rock/gather/session.js';
 
 /** @typedef {{target: LH.Crdp.Target.TargetInfo, session: LH.Gatherer.FRProtocolSession}} TargetWithSession */
 
