--- conflicted
+++ resolved
@@ -8,27 +8,17 @@
 const Gatherer = require('./gatherer.js');
 const NetworkAnalyzer = require('../../lib/dependency-graph/simulator/network-analyzer.js');
 const NetworkRequest = require('../../lib/network-request.js');
-const {getElementsInDocument, getNodePath} = require('../../lib/page-functions.js');
-const pageFunctions = require('../../lib/page-functions.js');
+const {getElementsInDocument, getNodeDetailsString} = require('../../lib/page-functions.js');
 
-<<<<<<< HEAD
-=======
 /* global getNodeDetails */
 
->>>>>>> b22b5099
 /**
  * @return {LH.Artifacts['ScriptElements']}
  */
 /* istanbul ignore next */
-<<<<<<< HEAD
-function collectScriptElements() {
-  const scripts = getElementsInDocument('script');
-=======
 function collectAllScriptElements() {
   /** @type {HTMLScriptElement[]} */
-  // @ts-expect-error - getElementsInDocument put into scope via stringification
   const scripts = getElementsInDocument('script'); // eslint-disable-line no-undef
->>>>>>> b22b5099
 
   return scripts.map(script => {
     return {
@@ -38,12 +28,8 @@
       async: script.async,
       defer: script.defer,
       source: /** @type {'head'|'body'} */ (script.closest('head') ? 'head' : 'body'),
-<<<<<<< HEAD
-      devtoolsNodePath: getNodePath(script),
-=======
       // @ts-expect-error - getNodeDetails put into scope via stringification
       ...getNodeDetails(script),
->>>>>>> b22b5099
       content: script.src ? null : script.text,
       requestId: null,
     };
@@ -84,22 +70,13 @@
     const driver = passContext.driver;
     const mainResource = NetworkAnalyzer.findMainDocument(loadData.networkRecords, passContext.url);
 
-<<<<<<< HEAD
-    const scripts = await driver.evaluate(collectScriptElements, {
+    const scripts = await driver.evaluate(collectAllScriptElements, {
       useIsolation: true,
       deps: [
+        getNodeDetailsString,
         getElementsInDocument,
-        pageFunctions.getNodePath,
       ],
     });
-=======
-    /** @type {LH.Artifacts['ScriptElements']} */
-    const scripts = await driver.evaluateAsync(`(() => {
-      ${getElementsInDocumentString}
-      ${pageFunctions.getNodeDetailsString};
-      return (${collectAllScriptElements.toString()})();
-    })()`, {useIsolation: true});
->>>>>>> b22b5099
 
     for (const script of scripts) {
       if (script.content) script.requestId = mainResource.requestId;
