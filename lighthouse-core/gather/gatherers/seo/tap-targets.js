/**
 * @license Copyright 2018 The Lighthouse Authors. All Rights Reserved.
 * Licensed under the Apache License, Version 2.0 (the "License"); you may not use this file except in compliance with the License. You may obtain a copy of the License at http://www.apache.org/licenses/LICENSE-2.0
 * Unless required by applicable law or agreed to in writing, software distributed under the License is distributed on an "AS IS" BASIS, WITHOUT WARRANTIES OR CONDITIONS OF ANY KIND, either express or implied. See the License for the specific language governing permissions and limitations under the License.
 */
'use strict';

/* global document, window, getComputedStyle, getElementsInDocument, Node, getNodeDetails, getRectCenterPoint */

const Gatherer = require('../gatherer.js');
const pageFunctions = require('../../../lib/page-functions.js');
const RectHelpers = require('../../../lib/rect-helpers.js');

const TARGET_SELECTORS = [
  'button',
  'a',
  'input',
  'textarea',
  'select',
  'option',
  '[role=button]',
  '[role=checkbox]',
  '[role=link]',
  '[role=menuitem]',
  '[role=menuitemcheckbox]',
  '[role=menuitemradio]',
  '[role=option]',
  '[role=scrollbar]',
  '[role=slider]',
  '[role=spinbutton]',
];
const tapTargetsSelector = TARGET_SELECTORS.join(',');

/**
 * @param {HTMLElement} element
 * @return {boolean}
 */
/* istanbul ignore next */
function elementIsVisible(element) {
  return !!(element.offsetWidth || element.offsetHeight || element.getClientRects().length);
}

/**
 * @param {Element} element
 * @return {LH.Artifacts.Rect[]}
 */
/* istanbul ignore next */
function getClientRects(element) {
  const clientRects = Array.from(
    element.getClientRects()
  ).map(clientRect => {
    // Contents of DOMRect get lost when returned from Runtime.evaluate call,
    // so we convert them to plain objects.
    const {width, height, left, top, right, bottom} = clientRect;
    return {width, height, left, top, right, bottom};
  });

  for (const child of element.children) {
    clientRects.push(...getClientRects(child));
  }

  return clientRects;
}

/**
 * @param {Element} element
 * @param {string} tapTargetsSelector
<<<<<<< HEAD
 * @return {boolean}
=======
 * @returns {boolean}
>>>>>>> b22b5099
 */
/* istanbul ignore next */
function elementHasAncestorTapTarget(element, tapTargetsSelector) {
  if (!element.parentElement) {
    return false;
  }
  if (element.parentElement.matches(tapTargetsSelector)) {
    return true;
  }
  return elementHasAncestorTapTarget(element.parentElement, tapTargetsSelector);
}

/**
 * @param {Element} element
 */
/* istanbul ignore next */
function hasTextNodeSiblingsFormingTextBlock(element) {
  if (!element.parentElement) {
    return false;
  }

  const parentElement = element.parentElement;

  const nodeText = element.textContent || '';
  const parentText = parentElement.textContent || '';
  if (parentText.length - nodeText.length < 5) {
    // Parent text mostly consists of this node, so the parent
    // is not a text block container
    return false;
  }

  for (const sibling of element.parentElement.childNodes) {
    if (sibling === element) {
      continue;
    }
    const siblingTextContent = (sibling.textContent || '').trim();
    // Only count text in text nodes so that a series of e.g. buttons isn't counted
    // as a text block.
    // This works reasonably well, but means we miss text blocks where all text is e.g.
    // wrapped in spans
    if (sibling.nodeType === Node.TEXT_NODE && siblingTextContent.length > 0) {
      return true;
    }
  }

  return false;
}

/**
 * Check if element is in a block of text, such as paragraph with a bunch of links in it.
 * Makes a reasonable guess, but for example gets it wrong if the element is surrounded by other
 * HTML elements instead of direct text nodes.
 * @param {Element} element
 * @return {boolean}
 */
/* istanbul ignore next */
function elementIsInTextBlock(element) {
  const {display} = getComputedStyle(element);
  if (display !== 'inline' && display !== 'inline-block') {
    return false;
  }

  if (hasTextNodeSiblingsFormingTextBlock(element)) {
    return true;
  } else if (element.parentElement) {
    return elementIsInTextBlock(element.parentElement);
  } else {
    return false;
  }
}

/**
 * @param {Element} el
 * @param {{x: number, y: number}} elCenterPoint
 */
/* istanbul ignore next */
function elementCenterIsAtZAxisTop(el, elCenterPoint) {
  const viewportHeight = window.innerHeight;
  const targetScrollY = Math.floor(elCenterPoint.y / viewportHeight) * viewportHeight;
  if (window.scrollY !== targetScrollY) {
    window.scrollTo(0, targetScrollY);
  }

  const topEl = document.elementFromPoint(
    elCenterPoint.x,
    elCenterPoint.y - window.scrollY
  );

  return topEl === el || el.contains(topEl);
}

/**
 * Finds all position sticky/absolute elements on the page and adds a class
 * that disables pointer events on them.
 * @return {() => void} - undo function to re-enable pointer events
 */
/* istanbul ignore next */
function disableFixedAndStickyElementPointerEvents() {
  const className = 'lighthouse-disable-pointer-events';
  const styleTag = document.createElement('style');
  styleTag.textContent = `.${className} { pointer-events: none !important }`;
  document.body.appendChild(styleTag);

  document.querySelectorAll('*').forEach(el => {
    const position = getComputedStyle(el).position;
    if (position === 'fixed' || position === 'sticky') {
      el.classList.add(className);
    }
  });

  return function undo() {
    Array.from(document.getElementsByClassName(className)).forEach(el => {
      el.classList.remove(className);
    });
    styleTag.remove();
  };
}

/**
 * @param {string} tapTargetsSelector
<<<<<<< HEAD
 * @return {LH.Artifacts.TapTarget[]}
=======
 * @returns {LH.Artifacts.TapTarget[]}
>>>>>>> b22b5099
 */
/* istanbul ignore next */
function gatherTapTargets(tapTargetsSelector) {
  /** @type {LH.Artifacts.TapTarget[]} */
  const targets = [];

  // Capture element positions relative to the top of the page
  window.scrollTo(0, 0);

  /** @type {HTMLElement[]} */
  // @ts-expect-error - getElementsInDocument put into scope via stringification
  const tapTargetElements = getElementsInDocument(tapTargetsSelector);

  /** @type {{
    tapTargetElement: Element,
    clientRects: ClientRect[]
  }[]} */
  const tapTargetsWithClientRects = [];
  tapTargetElements.forEach(tapTargetElement => {
    // Filter out tap targets that are likely to cause false failures:
    if (elementHasAncestorTapTarget(tapTargetElement, tapTargetsSelector)) {
      // This is usually intentional, either the tap targets trigger the same action
      // or there's a child with a related action (like a delete button for an item)
      return;
    }
    if (elementIsInTextBlock(tapTargetElement)) {
      // Links inside text blocks cause a lot of failures, and there's also an exception for them
      // in the Web Content Accessibility Guidelines https://www.w3.org/TR/WCAG21/#target-size
      return;
    }
    if (!elementIsVisible(tapTargetElement)) {
      return;
    }

    tapTargetsWithClientRects.push({
      tapTargetElement,
      clientRects: getClientRects(tapTargetElement),
    });
  });

  // Disable pointer events so that tap targets below them don't get
  // detected as non-tappable (they are tappable, just not while the viewport
  // is at the current scroll position)
  const reenableFixedAndStickyElementPointerEvents = disableFixedAndStickyElementPointerEvents();

  /** @type {{
    tapTargetElement: Element,
    visibleClientRects: ClientRect[]
  }[]} */
  const tapTargetsWithVisibleClientRects = [];
  // We use separate loop here to get visible client rects because that involves
  // scrolling around the page for elementCenterIsAtZAxisTop, which would affect the
  // client rect positions.
  tapTargetsWithClientRects.forEach(({tapTargetElement, clientRects}) => {
    // Filter out empty client rects
    let visibleClientRects = clientRects.filter(cr => cr.width !== 0 && cr.height !== 0);

    // Filter out client rects that are invisible, e.g because they are in a position absolute element
    // with a lower z-index than the main content.
    // This will also filter out all position fixed or sticky tap targets elements because we disable pointer
    // events on them before running this. That's the correct behavior because whether a position fixed/stick
    // element overlaps with another tap target depends on the scroll position.
    visibleClientRects = visibleClientRects.filter(rect => {
      // Just checking the center can cause false failures for large partially hidden tap targets,
      // but that should be a rare edge case
      // @ts-expect-error - put into scope via stringification
      const rectCenterPoint = getRectCenterPoint(rect);
      return elementCenterIsAtZAxisTop(tapTargetElement, rectCenterPoint);
    });

    if (visibleClientRects.length > 0) {
      tapTargetsWithVisibleClientRects.push({
        tapTargetElement,
        visibleClientRects,
      });
    }
  });

  for (const {tapTargetElement, visibleClientRects} of tapTargetsWithVisibleClientRects) {
    targets.push({
      clientRects: visibleClientRects,
      href: /** @type {HTMLAnchorElement} */(tapTargetElement)['href'] || '',
      // @ts-expect-error - getNodeDetails put into scope via stringification
      ...getNodeDetails(tapTargetElement),
    });
  }

  reenableFixedAndStickyElementPointerEvents();

  return targets;
}

class TapTargets extends Gatherer {
  /**
   * @param {LH.Gatherer.PassContext} passContext
   * @return {Promise<LH.Artifacts.TapTarget[]>} All visible tap targets with their positions and sizes
   */
  afterPass(passContext) {
<<<<<<< HEAD
    return passContext.driver.evaluate(gatherTapTargets, {
      args: [tapTargetsSelector],
      useIsolation: true,
      deps: [
        pageFunctions.getElementsInDocument,
        disableFixedAndStickyElementPointerEvents,
        elementIsVisible,
        elementHasAncestorTapTarget,
        elementCenterIsAtZAxisTop,
        truncate,
        getClientRects,
        hasTextNodeSiblingsFormingTextBlock,
        elementIsInTextBlock,
        getRectArea,
        getLargestRect,
        getRectCenterPoint,
        rectContains,
        pageFunctions.getNodePath,
        pageFunctions.getNodeSelector,
        pageFunctions.getNodeLabel,
      ],
    });
=======
    const expression = `(function() {
      ${pageFunctions.getElementsInDocumentString};
      ${disableFixedAndStickyElementPointerEvents.toString()};
      ${elementIsVisible.toString()};
      ${elementHasAncestorTapTarget.toString()};
      ${elementCenterIsAtZAxisTop.toString()}
      ${getClientRects.toString()};
      ${hasTextNodeSiblingsFormingTextBlock.toString()};
      ${elementIsInTextBlock.toString()};
      ${RectHelpers.getRectCenterPoint.toString()};
      ${pageFunctions.getNodeDetailsString};
      ${gatherTapTargets.toString()};

      return gatherTapTargets("${tapTargetsSelector}");
    })()`;

    return passContext.driver.evaluateAsync(expression, {useIsolation: true});
>>>>>>> b22b5099
  }
}

module.exports = TapTargets;<|MERGE_RESOLUTION|>--- conflicted
+++ resolved
@@ -65,11 +65,7 @@
 /**
  * @param {Element} element
  * @param {string} tapTargetsSelector
-<<<<<<< HEAD
  * @return {boolean}
-=======
- * @returns {boolean}
->>>>>>> b22b5099
  */
 /* istanbul ignore next */
 function elementHasAncestorTapTarget(element, tapTargetsSelector) {
@@ -190,11 +186,7 @@
 
 /**
  * @param {string} tapTargetsSelector
-<<<<<<< HEAD
  * @return {LH.Artifacts.TapTarget[]}
-=======
- * @returns {LH.Artifacts.TapTarget[]}
->>>>>>> b22b5099
  */
 /* istanbul ignore next */
 function gatherTapTargets(tapTargetsSelector) {
@@ -293,48 +285,25 @@
    * @return {Promise<LH.Artifacts.TapTarget[]>} All visible tap targets with their positions and sizes
    */
   afterPass(passContext) {
-<<<<<<< HEAD
     return passContext.driver.evaluate(gatherTapTargets, {
       args: [tapTargetsSelector],
       useIsolation: true,
       deps: [
+        pageFunctions.getNodeDetailsString,
         pageFunctions.getElementsInDocument,
         disableFixedAndStickyElementPointerEvents,
         elementIsVisible,
         elementHasAncestorTapTarget,
         elementCenterIsAtZAxisTop,
-        truncate,
         getClientRects,
         hasTextNodeSiblingsFormingTextBlock,
         elementIsInTextBlock,
-        getRectArea,
-        getLargestRect,
-        getRectCenterPoint,
-        rectContains,
+        RectHelpers.getRectCenterPoint,
         pageFunctions.getNodePath,
         pageFunctions.getNodeSelector,
         pageFunctions.getNodeLabel,
       ],
     });
-=======
-    const expression = `(function() {
-      ${pageFunctions.getElementsInDocumentString};
-      ${disableFixedAndStickyElementPointerEvents.toString()};
-      ${elementIsVisible.toString()};
-      ${elementHasAncestorTapTarget.toString()};
-      ${elementCenterIsAtZAxisTop.toString()}
-      ${getClientRects.toString()};
-      ${hasTextNodeSiblingsFormingTextBlock.toString()};
-      ${elementIsInTextBlock.toString()};
-      ${RectHelpers.getRectCenterPoint.toString()};
-      ${pageFunctions.getNodeDetailsString};
-      ${gatherTapTargets.toString()};
-
-      return gatherTapTargets("${tapTargetsSelector}");
-    })()`;
-
-    return passContext.driver.evaluateAsync(expression, {useIsolation: true});
->>>>>>> b22b5099
   }
 }
 
