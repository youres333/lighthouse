--- conflicted
+++ resolved
@@ -49,15 +49,9 @@
       });
     }
 
-<<<<<<< HEAD
-    const robotsUrl = new URL('/robots.txt', passContext.url).href;
-    return fetchResource(session, robotsUrl)
-=======
     const {finalUrl} = passContext.baseArtifacts.URL;
     const robotsUrl = new URL('/robots.txt', finalUrl).href;
-    await passContext.driver.fetcher.enable();
-    return passContext.driver.fetcher.fetchResource(robotsUrl)
->>>>>>> c4bb660d
+    return fetchResource(session, robotsUrl)
       .catch(err => ({status: null, content: null, errorMessage: err.message}));
   }
 }
