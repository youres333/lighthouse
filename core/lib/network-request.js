--- conflicted
+++ resolved
@@ -124,16 +124,12 @@
     this.parsedURL = /** @type {ParsedURL} */ ({scheme: ''});
     this.documentURL = '';
 
-<<<<<<< HEAD
     /** When the renderer process initially discovers a network request, in milliseconds. */
     this.rendererStartTime = -1;
-=======
->>>>>>> 26e03fd4
     /**
      * When the network service is about to handle a request, ie. just before going to the
      * HTTP cache or going to the network for DNS/connection setup, in milliseconds.
      */
-<<<<<<< HEAD
     this.networkRequestTime = -1;
     /** When the last byte of the response headers is received, in milliseconds. */
     this.responseHeadersEndTime = -1;
@@ -148,13 +144,6 @@
      * So currently this is equivalent to networkEndTime.
      */
     this.rendererEndTime = -1;
-=======
-    this.startTime = -1;
-    /** When the last byte of the response body is received, in milliseconds. */
-    this.endTime = -1;
-    /** When the last byte of the response headers is received, in milliseconds. */
-    this.responseReceivedTime = -1;
->>>>>>> 26e03fd4
 
     // Go read the comment on _updateTransferSizeForLightrider.
     this.transferSize = 0;
@@ -243,14 +232,9 @@
     };
     this.isSecure = UrlUtils.isSecureScheme(this.parsedURL.scheme);
 
-<<<<<<< HEAD
     this.rendererStartTime = data.timestamp * 1000;
     // Expected to be overriden with better value in `_recomputeTimesWithResourceTiming`.
     this.networkRequestTime = this.rendererStartTime;
-=======
-    // Expected to be overriden with better value in `_recomputeTimesWithResourceTiming`.
-    this.startTime = data.timestamp * 1000;
->>>>>>> 26e03fd4
 
     this.requestMethod = data.request.method;
 
@@ -294,12 +278,8 @@
     if (this.finished) return;
 
     this.finished = true;
-<<<<<<< HEAD
     this.networkEndTime = data.timestamp * 1000;
     this.rendererEndTime = this.networkEndTime;
-=======
-    this.endTime = data.timestamp * 1000;
->>>>>>> 26e03fd4
     if (data.encodedDataLength >= 0) {
       this.transferSize = data.encodedDataLength;
     }
@@ -317,12 +297,8 @@
     if (this.finished) return;
 
     this.finished = true;
-<<<<<<< HEAD
     this.networkEndTime = data.timestamp * 1000;
     this.rendererEndTime = this.networkEndTime;
-=======
-    this.endTime = data.timestamp * 1000;
->>>>>>> 26e03fd4
 
     this.failed = true;
     this.resourceType = data.type && RESOURCE_TYPES[data.type];
@@ -348,12 +324,8 @@
     this._onResponse(data.redirectResponse, data.timestamp, data.type);
     this.resourceType = undefined;
     this.finished = true;
-<<<<<<< HEAD
     this.networkEndTime = data.timestamp * 1000;
     this.rendererEndTime = this.networkEndTime;
-=======
-    this.endTime = data.timestamp * 1000;
->>>>>>> 26e03fd4
 
     this._updateResponseReceivedTimeIfNecessary();
   }
@@ -378,11 +350,7 @@
 
     if (response.protocol) this.protocol = response.protocol;
 
-<<<<<<< HEAD
     this.responseHeadersEndTime = timestamp * 1000;
-=======
-    this.responseReceivedTime = timestamp * 1000;
->>>>>>> 26e03fd4
 
     this.transferSize = response.encodedDataLength;
     if (typeof response.fromDiskCache === 'boolean') this.fromDiskCache = response.fromDiskCache;
@@ -413,20 +381,13 @@
     // Don't recompute times if the data is invalid. RequestTime should always be a thread timestamp.
     // If we don't have receiveHeadersEnd, we really don't have more accurate data.
     if (timing.requestTime === 0 || timing.receiveHeadersEnd === -1) return;
-    // Take startTime and responseReceivedTime from timing data for better accuracy.
+
+    // Set networkRequestTime and responseHeadersEndTime from timing data for better accuracy.
     // Timing's requestTime is a baseline in seconds, rest of the numbers there are ticks in millis.
-<<<<<<< HEAD
     this.networkRequestTime = timing.requestTime * 1000;
     const headersReceivedTime = this.networkRequestTime + timing.receiveHeadersEnd;
     if (!this.responseHeadersEndTime || this.responseHeadersEndTime < 0) {
       this.responseHeadersEndTime = headersReceivedTime;
-=======
-    // TODO: This skips the "queuing time" before the netstack has taken over ... is this a mistake?
-    this.startTime = timing.requestTime * 1000;
-    const headersReceivedTime = this.startTime + timing.receiveHeadersEnd;
-    if (!this.responseReceivedTime || this.responseReceivedTime < 0) {
-      this.responseReceivedTime = headersReceivedTime;
->>>>>>> 26e03fd4
     }
 
     this.responseHeadersEndTime =
@@ -541,11 +502,7 @@
     }
 
     this.lrStatistics = {
-<<<<<<< HEAD
       endTimeDeltaMs: this.networkEndTime - (this.networkRequestTime + totalMs),
-=======
-      endTimeDeltaMs: this.endTime - (this.startTime + totalMs),
->>>>>>> 26e03fd4
       TCPMs: TCPMs,
       requestMs: requestMs,
       responseMs: responseMs,
