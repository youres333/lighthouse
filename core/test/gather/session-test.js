--- conflicted
+++ resolved
@@ -54,11 +54,7 @@
     rawSend = fnAny().mockResolvedValue(Promise.resolve());
 
     // @ts-expect-error - Individual mock functions are applied as necessary.
-<<<<<<< HEAD
-    puppeteerSession = new CDPSessionImpl({_rawSend: rawSend}, '', 'root');
-=======
-    puppeteerSession = new CdpCDPSession({_rawSend: fnAny(), send: fnAny()}, '', 'root');
->>>>>>> b66b0bf4
+    puppeteerSession = new CdpCDPSession({_rawSend: rawSend}, '', 'root');
     session = new ProtocolSession(puppeteerSession);
   });
 
