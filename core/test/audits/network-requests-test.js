--- conflicted
+++ resolved
@@ -71,8 +71,8 @@
       // Note: should use rendererEndTime but that is currently a "dummy" value equivalent
       // to networkEndTime, and our networkRecordsToDevtoolsLog has no ability to roundtrip
       // that.
-      {url: 'https://example.com/0', rendererStartTime: 15_000, networkEndTime: 15_500},
-      {url: 'https://example.com/1', rendererStartTime: 15_500, networkEndTime: -1},
+      {url: 'https://example.com/0', rendererStartTime: 15.0, networkEndTime: 15.5},
+      {url: 'https://example.com/1', rendererStartTime: 15.5, networkEndTime: -1},
     ];
 
     const artifacts = {
@@ -85,21 +85,12 @@
     const output = await NetworkRequests.audit(artifacts, {computedCache: new Map()});
 
     expect(output.details.items).toMatchObject([{
-<<<<<<< HEAD
       rendererStartTime: 0,
-      networkEndTime: 500,
+      networkEndTime: 0.5,
       finished: true,
     }, {
-      rendererStartTime: 500,
+      rendererStartTime: 0.5,
       networkEndTime: undefined,
-=======
-      startTime: 0,
-      endTime: 0.5,
-      finished: true,
-    }, {
-      startTime: 0.5,
-      endTime: undefined,
->>>>>>> 26e03fd4
       finished: true,
     }]);
   });
