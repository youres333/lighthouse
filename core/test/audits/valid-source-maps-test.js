/**
 * @license Copyright 2020 The Lighthouse Authors. All Rights Reserved.
 * Licensed under the Apache License, Version 2.0 (the "License"); you may not use this file except in compliance with the License. You may obtain a copy of the License at http://www.apache.org/licenses/LICENSE-2.0
 * Unless required by applicable law or agreed to in writing, software distributed under the License is distributed on an "AS IS" BASIS, WITHOUT WARRANTIES OR CONDITIONS OF ANY KIND, either express or implied. See the License for the specific language governing permissions and limitations under the License.
 */

import {createScript, loadSourceMapFixture} from '../test-utils.js';
import ValidSourceMaps from '../../audits/valid-source-maps.js';
import {networkRecordsToDevtoolsLog} from '../network-records-to-devtools-log.js';

const largeBundle = loadSourceMapFixture('coursehero-bundle-1');
const smallBundle = loadSourceMapFixture('coursehero-bundle-2');
const LARGE_JS_BYTE_THRESHOLD = 500 * 1024;

if (largeBundle.content.length < LARGE_JS_BYTE_THRESHOLD) {
  const error = {message: 'largeBundle is not large enough'};
  throw error;
}

if (smallBundle.content.length >= LARGE_JS_BYTE_THRESHOLD) {
  const error = {message: 'smallBundle is not small enough'};
  throw error;
}

describe('Valid source maps audit', () => {
  it('passes when no script elements or source maps are provided', async () => {
    const artifacts = {
      URL: {finalDisplayedUrl: 'https://example.com'},
      Scripts: [],
      SourceMaps: [],
      devtoolsLogs: {
        defaultPass: networkRecordsToDevtoolsLog([
          {url: 'https://example.com'},
        ]),
      },
    };
    const context = {settings: {}, computedCache: new Map()};
    const auditResult = await ValidSourceMaps.audit(artifacts, context);
    expect(auditResult.score).toEqual(1);
  });

  it('passes when all large, first-party JS have corresponding source maps', async () => {
    const artifacts = {
      URL: {finalDisplayedUrl: 'https://example.com'},
      Scripts: [
        {scriptId: '1', url: 'https://example.com/script1.min.js', content: largeBundle.content},
        {scriptId: '2', url: 'https://example.com/script2.min.js', content: largeBundle.content},
      ].map(createScript),
      SourceMaps: [
        {scriptId: '1', scriptUrl: 'https://example.com/script1.min.js', map: largeBundle.map},
        {scriptId: '2', scriptUrl: 'https://example.com/script2.min.js', map: largeBundle.map},
      ],
      devtoolsLogs: {
        defaultPass: networkRecordsToDevtoolsLog([
          {url: 'https://example.com'},
<<<<<<< HEAD
=======
          {url: 'https://example.com/script1.min.js'},
          {url: 'https://example.com/script2.min.js'},
>>>>>>> 97ab394d
        ]),
      },
    };

    const context = {settings: {}, computedCache: new Map()};
    const auditResult = await ValidSourceMaps.audit(artifacts, context);
    expect(auditResult.score).toEqual(1);
  });

  it('fails when any large, first-party JS has no corresponding source map', async () => {
    const artifacts = {
      URL: {finalDisplayedUrl: 'https://example.com'},
      Scripts: [
        {scriptId: '1', url: 'https://example.com/script1.min.js', content: largeBundle.content},
        {scriptId: '2', url: 'https://example.com/script2.min.js', content: largeBundle.content},
      ].map(createScript),
      SourceMaps: [
        {scriptId: '1', scriptUrl: 'https://example.com/script1.min.js', map: largeBundle.map},
        //  Missing corresponding source map for large, first-party JS (script2.min.js)
      ],
      devtoolsLogs: {
        defaultPass: networkRecordsToDevtoolsLog([
          {url: 'https://example.com'},
          {url: 'https://example.com/script1.min.js'},
          {url: 'https://example.com/script2.min.js'},
        ]),
      },
    };

    const context = {settings: {}, computedCache: new Map()};
    const auditResult = await ValidSourceMaps.audit(artifacts, context);
    expect(auditResult.details.items[0].subItems.items.length).toEqual(1);
    expect(auditResult.details.items[0].subItems.items[0].error).toBeDisplayString(
      'Large JavaScript file is missing a source map');
    expect(auditResult.score).toEqual(0);
  });

  it('passes when small, first-party JS have no corresponding source maps', async () => {
    const artifacts = {
      URL: {finalDisplayedUrl: 'https://example.com'},
      Scripts: [
        {scriptId: '1', url: 'https://example.com/script1.min.js', content: largeBundle.content},
        {scriptId: '2', url: 'https://example.com/script2.min.js', content: smallBundle.content},
      ].map(createScript),
      SourceMaps: [
        {scriptId: '1', scriptUrl: 'https://example.com/script1.min.js', map: largeBundle.map},
        //  Missing corresponding source map for small, first-party JS (script2.min.js)
      ],
      devtoolsLogs: {
        defaultPass: networkRecordsToDevtoolsLog([
          {url: 'https://example.com'},
          {url: 'https://example.com/script1.min.js'},
          {url: 'https://example.com/script2.min.js'},
        ]),
      },
    };

    const context = {settings: {}, computedCache: new Map()};
    const auditResult = await ValidSourceMaps.audit(artifacts, context);
    expect(auditResult.score).toEqual(1);
  });

  it('passes when large, third-party JS have no corresponding source maps', async () => {
    const artifacts = {
      URL: {finalDisplayedUrl: 'https://example.com'},
      Scripts: [
        {scriptId: '1', url: 'https://example.com/script1.min.js', content: largeBundle.content},
        {scriptId: '2', url: 'https://d36mpcpuzc4ztk.cloudfront.net/script2.js', content: largeBundle.content},
      ].map(createScript),
      SourceMaps: [
        {scriptId: '1', scriptUrl: 'https://example.com/script1.min.js', map: largeBundle.map},
      ],
      devtoolsLogs: {
        defaultPass: networkRecordsToDevtoolsLog([
          {url: 'https://example.com'},
          {url: 'https://example.com/script1.min.js'},
          {url: 'https://d36mpcpuzc4ztk.cloudfront.net/script2.js'},
        ]),
      },
    };

    const context = {settings: {}, computedCache: new Map()};
    const auditResult = await ValidSourceMaps.audit(artifacts, context);
    expect(auditResult.score).toEqual(1);
  });

  it('discovers missing source map contents while passing', async () => {
    const bundleNormal = loadSourceMapFixture('squoosh');
    const bundleWithMissingContent = loadSourceMapFixture('squoosh');
    delete bundleWithMissingContent.map.sourcesContent[0];

    const artifacts = {
      URL: {finalDisplayedUrl: 'https://example.com'},
      Scripts: [
        {scriptId: '1', url: 'https://example.com/script1.min.js', content: bundleNormal.content},
        {scriptId: '2', url: 'https://example.com/script2.min.js', content: bundleWithMissingContent.content},
      ].map(createScript),
      SourceMaps: [
        {scriptId: '1', scriptUrl: 'https://example.com/script1.min.js', map: bundleNormal.map},
        {scriptId: '2', scriptUrl: 'https://example.com/script2.min.js', map: bundleWithMissingContent.map},
      ],
      devtoolsLogs: {
        defaultPass: networkRecordsToDevtoolsLog([
          {url: 'https://example.com'},
          {url: 'https://example.com/script1.min.js'},
          {url: 'https://example.com/script2.min.js'},
        ]),
      },
    };

    const context = {settings: {}, computedCache: new Map()};
    const auditResult = await ValidSourceMaps.audit(artifacts, context);

    // The first result should warn there's a missing source map item
    expect(auditResult.details.items[0].subItems.items.length).toEqual(1);
    expect(auditResult.details.items[0].subItems.items[0].error).toBeDisplayString(
      'Warning: missing 1 item in `.sourcesContent`');

    // The second result should have no warnings
    expect(auditResult.details.items[1].subItems.items.length).toEqual(0);

    // The audit should pass because these warnings don't affect your score
    expect(auditResult.score).toEqual(1);
  });

  it('discovers missing source map contents while failing', async () => {
    const bundleWithMissingContent = loadSourceMapFixture('squoosh');
    delete bundleWithMissingContent.map.sourcesContent[0];

    const artifacts = {
      URL: {finalDisplayedUrl: 'https://example.com'},
      Scripts: [
        {scriptId: '1', url: 'https://example.com/script1.min.js', content: bundleWithMissingContent.content},
        {scriptId: '2', url: 'https://example.com/script2.min.js', content: largeBundle.content},
      ].map(createScript),
      SourceMaps: [
        {scriptId: '1', scriptUrl: 'https://example.com/script1.min.js', map: bundleWithMissingContent.map},
      ],
      devtoolsLogs: {
        defaultPass: networkRecordsToDevtoolsLog([
          {url: 'https://example.com'},
          {url: 'https://example.com/script1.min.js'},
          {url: 'https://example.com/script2.min.js'},
        ]),
      },
    };

    const context = {settings: {}, computedCache: new Map()};
    const auditResult = await ValidSourceMaps.audit(artifacts, context);

    // The first result should be the one that fails the audit
    expect(auditResult.details.items[0].subItems.items.length).toEqual(1);
    expect(auditResult.details.items[0].subItems.items[0].error).toBeDisplayString(
      'Large JavaScript file is missing a source map');

    // The second result should warn there's a missing source map item
    expect(auditResult.details.items[1].subItems.items.length).toEqual(1);
    expect(auditResult.details.items[1].subItems.items[0].error).toBeDisplayString(
      'Warning: missing 1 item in `.sourcesContent`');

    expect(auditResult.score).toEqual(0);
  });

  it('does not consider unrecognized third-party entities as first-party', async () => {
    const artifacts = {
      URL: {finalDisplayedUrl: 'https://example.com'},
      Scripts: [
        {scriptId: '1', url: 'https://example.com/script1.min.js', content: largeBundle.content},
        {scriptId: '2', url: 'https://foobarbaz.com/script2.min.js', content: largeBundle.content},
      ].map(createScript),
      SourceMaps: [
        {scriptId: '1', scriptUrl: 'https://example.com/script1.min.js', map: largeBundle.map},
        //  Missing corresponding source map for large, unrecognized third-party JS (script2.min.js)
      ],
      devtoolsLogs: {
        defaultPass: networkRecordsToDevtoolsLog([
          {url: 'https://example.com'},
          {url: 'https://example.com/script1.min.js'},
          {url: 'https://foobarbaz.com/script2.min.js'},
        ]),
      },
    };

    const context = {settings: {}, computedCache: new Map()};
    const auditResult = await ValidSourceMaps.audit(artifacts, context);
    expect(auditResult.details.items.length).toEqual(1);
    expect(auditResult.details.items[0].scriptUrl).toEqual('https://example.com/script1.min.js');
    expect(auditResult.details.items[0].subItems.items.length).toEqual(1);
    expect(auditResult.score).toEqual(1);
  });
});<|MERGE_RESOLUTION|>--- conflicted
+++ resolved
@@ -53,11 +53,8 @@
       devtoolsLogs: {
         defaultPass: networkRecordsToDevtoolsLog([
           {url: 'https://example.com'},
-<<<<<<< HEAD
-=======
-          {url: 'https://example.com/script1.min.js'},
-          {url: 'https://example.com/script2.min.js'},
->>>>>>> 97ab394d
+          {url: 'https://example.com/script1.min.js'},
+          {url: 'https://example.com/script2.min.js'},
         ]),
       },
     };
