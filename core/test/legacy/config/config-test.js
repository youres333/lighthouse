/**
 * @license Copyright 2016 The Lighthouse Authors. All Rights Reserved.
 * Licensed under the Apache License, Version 2.0 (the "License"); you may not use this file except in compliance with the License. You may obtain a copy of the License at http://www.apache.org/licenses/LICENSE-2.0
 * Unless required by applicable law or agreed to in writing, software distributed under the License is distributed on an "AS IS" BASIS, WITHOUT WARRANTIES OR CONDITIONS OF ANY KIND, either express or implied. See the License for the specific language governing permissions and limitations under the License.
 */

import assert from 'assert/strict';
import path from 'path';
import {createRequire} from 'module';

import log from 'lighthouse-logger';

import {LegacyResolvedConfig} from '../../../legacy/config/config.js';
import legacyDefaultConfig from '../../../legacy/config/legacy-default-config.js';
import * as constants from '../../../config/constants.js';
import {Gatherer} from '../../../gather/gatherers/gatherer.js';
import {Audit} from '../../../audits/audit.js';
import * as i18n from '../../../lib/i18n/i18n.js';
import * as format from '../../../../shared/localization/format.js';
import {getModuleDirectory, getModulePath} from '../../../../esm-utils.js';

const require = createRequire(import.meta.url);
const moduleDir = getModuleDirectory(import.meta);
const modulePath = getModulePath(import.meta);

describe('Config', () => {
  let origConfig;
  beforeEach(() => {
    origConfig = JSON.parse(JSON.stringify(legacyDefaultConfig));
  });

  it('returns new object', async () => {
    const config = {
      audits: ['is-on-https'],
    };
    const newConfig = LegacyResolvedConfig.fromJson(config, {});
    assert.notEqual(config, newConfig);
  });

  it('doesn\'t change directly injected gatherer implementations', async () => {
    class MyGatherer extends Gatherer {}
    class MyAudit extends Audit {
      static get meta() {
        return {
          id: 'my-audit',
          title: 'My audit',
          failureTitle: 'My failing audit',
          description: '.',
          requiredArtifacts: ['MyGatherer'],
        };
      }
      static audit() {}
    }
    const config = {
      // Extend default to double test our ability to handle injection.
      extends: 'lighthouse:default',
      settings: {onlyAudits: ['my-audit']},
      passes: [{
        gatherers: [MyGatherer],
      }],
      audits: [MyAudit],
    };
    const newConfig = await LegacyResolvedConfig.fromJson(config);
    assert.equal(MyGatherer, newConfig.passes[0].gatherers[0].implementation);
    assert.equal(MyAudit, newConfig.audits[0].implementation);
  });

  it('doesn\'t change directly injected gatherer instances', async () => {
    class MyGatherer extends Gatherer {
      constructor(secretVal) {
        super();
        this.secret = secretVal;
      }

      get name() {
        // Use unique artifact name per instance so gatherers aren't deduplicated.
        return `MyGatherer${this.secret}`;
      }
    }
    const myGatherer1 = new MyGatherer(1729);
    const myGatherer2 = new MyGatherer(6);
    const config = {
      passes: [{
        gatherers: [
          myGatherer1,
          {instance: myGatherer2},
        ],
      }],
    };
    const newConfig = await LegacyResolvedConfig.fromJson(config);
    const configGatherers = newConfig.passes[0].gatherers;
    assert(configGatherers[0].instance instanceof MyGatherer);
    assert.equal(configGatherers[0].instance.secret, 1729);
    assert(configGatherers[1].instance instanceof MyGatherer);
    assert.equal(configGatherers[1].instance.secret, 6);
  });

  it('uses the default config when no config is provided', async () => {
    const resolvedConfig = await LegacyResolvedConfig.fromJson();
    assert.deepStrictEqual(resolvedConfig.categories, origConfig.categories);
    assert.deepStrictEqual(resolvedConfig.audits.map(a => a.path), origConfig.audits);
  });

  it('throws when a passName is used twice', async () => {
    const unlikelyPassName = 'unlikelyPassName';
    const configJson = {
      passes: [{
        passName: unlikelyPassName,
        gatherers: ['meta-elements'],
      }, {
        passName: unlikelyPassName,
        gatherers: ['viewport-dimensions'],
      }],
    };

    await assert.rejects(LegacyResolvedConfig.fromJson(configJson), /unique/);
  });

  it('defaults passName to defaultPass', async () => {
    class MyGatherer extends Gatherer {}
    const configJson = {
      passes: [{
        gatherers: [MyGatherer],
      }],
    };

    const resolvedConfig = await LegacyResolvedConfig.fromJson(configJson);
    const defaultPass = resolvedConfig.passes.find(pass => pass.passName === 'defaultPass');
    assert.ok(
      defaultPass.gatherers.find(gatherer => gatherer.implementation === MyGatherer),
      'defaultPass should have contained extra gatherer'
    );
  });

  it('throws when an audit requires an artifact with no gatherer supplying it', async () => {
    class NeedsWhatYouCantGive extends Audit {
      static get meta() {
        return {
          id: 'missing-artifact-audit',
          title: 'none',
          failureTitle: 'none',
          description: 'none',
          requiredArtifacts: [
            // Require fake artifact amidst base artifact and default artifacts.
            'URL',
            'ConsoleMessages',
            'VRMLElements', // not a real gatherer
            'ViewportDimensions',
          ],
        };
      }

      static audit() {}
    }

    await expect(LegacyResolvedConfig.fromJson({
      extends: 'lighthouse:default',
      audits: [NeedsWhatYouCantGive],
    // eslint-disable-next-line max-len
    })).rejects.toThrow('VRMLElements gatherer, required by audit missing-artifact-audit, was not found in config');
  });

  // eslint-disable-next-line max-len
  it('does not throw when an audit requests an optional artifact with no gatherer supplying it', async () => {
    class DoesntNeedYourCrap extends Audit {
      static get meta() {
        return {
          id: 'optional-artifact-audit',
          title: 'none',
          failureTitle: 'none',
          description: 'none',
          requiredArtifacts: [
            'URL', // base artifact
            'ViewportDimensions', // from gatherer
          ],
          __internalOptionalArtifacts: [
            'NotInTheConfig',
          ],
        };
      }

      static audit() {}
    }

    // Shouldn't throw.
    const resolvedConfig = await LegacyResolvedConfig.fromJson({
      extends: 'lighthouse:default',
      audits: [DoesntNeedYourCrap],
    }, {
      // Trigger filtering logic.
      onlyAudits: ['optional-artifact-audit'],
    });
    expect(resolvedConfig.passes[0].gatherers.map(g => g.path)).toEqual(['viewport-dimensions']);
  });

  it('should keep optional artifacts in gatherers after filter', async () => {
    class ButWillStillTakeYourCrap extends Audit {
      static get meta() {
        return {
          id: 'optional-artifact-audit',
          title: 'none',
          failureTitle: 'none',
          description: 'none',
          requiredArtifacts: [
            'URL', // base artifact
            'ViewportDimensions', // from gatherer
          ],
          __internalOptionalArtifacts: [
            'SourceMaps', // Is in the config.
          ],
        };
      }

      static audit() {}
    }

    const resolvedConfig = await LegacyResolvedConfig.fromJson({
      extends: 'lighthouse:default',
      audits: [ButWillStillTakeYourCrap],
    }, {
      // Trigger filtering logic.
      onlyAudits: ['optional-artifact-audit'],
    });
    expect(resolvedConfig.passes[0].gatherers.map(g => g.path))
      .toEqual(['viewport-dimensions', 'source-maps']);
  });

  it('should keep optional artifacts in gatherers after filter', async () => {
    class ButWillStillTakeYourCrap extends Audit {
      static get meta() {
        return {
          id: 'optional-artifact-audit',
          title: 'none',
          failureTitle: 'none',
          description: 'none',
          requiredArtifacts: [
            'URL', // base artifact
            'ViewportDimensions', // from gatherer
          ],
          __internalOptionalArtifacts: [
            'SourceMaps', // Is in the config.
          ],
        };
      }

      static audit() {}
    }

    const resolvedConfig = await LegacyResolvedConfig.fromJson({
      extends: 'lighthouse:default',
      audits: [ButWillStillTakeYourCrap],
    }, {
      // Trigger filtering logic.
      onlyAudits: ['optional-artifact-audit'],
    });
    expect(resolvedConfig.passes[0].gatherers.map(g => g.path))
      .toEqual(['viewport-dimensions', 'source-maps']);
  });

  it('should keep optional artifacts in gatherers after filter', async () => {
    class ButWillStillTakeYourCrap extends Audit {
      static get meta() {
        return {
          id: 'optional-artifact-audit',
          title: 'none',
          failureTitle: 'none',
          description: 'none',
          requiredArtifacts: [
            'URL', // base artifact
            'ViewportDimensions', // from gatherer
          ],
          __internalOptionalArtifacts: [
            'SourceMaps', // Is in the config.
          ],
        };
      }

      static audit() {}
    }

    const resolvedConfig = await LegacyResolvedConfig.fromJson({
      extends: 'lighthouse:default',
      audits: [ButWillStillTakeYourCrap],
    }, {
      // Trigger filtering logic.
      onlyAudits: ['optional-artifact-audit'],
    });
    expect(resolvedConfig.passes[0].gatherers.map(g => g.path))
      .toEqual(['viewport-dimensions', 'source-maps']);
  });

  it('does not throw when an audit requires only base artifacts', async () => {
    class BaseArtifactsAudit extends Audit {
      static get meta() {
        return {
          id: 'base-artifacts-audit',
          title: 'base',
          failureTitle: 'base',
          description: 'base',
          requiredArtifacts: ['HostUserAgent', 'URL', 'Stacks', 'WebAppManifest'],
        };
      }

      static audit() {}
    }

    const resolvedConfig = await LegacyResolvedConfig.fromJson({
      extends: 'lighthouse:default',
      audits: [BaseArtifactsAudit],
    }, {onlyAudits: ['base-artifacts-audit']});

    assert.strictEqual(resolvedConfig.audits.length, 1);
    assert.strictEqual(resolvedConfig.audits[0].implementation.meta.id, 'base-artifacts-audit');
  });

  it('throws for unknown gatherers', async () => {
    const config = {
      passes: [{
        gatherers: ['fuzz'],
      }],
      audits: [
        'is-on-https',
      ],
    };

    await assert.rejects(LegacyResolvedConfig.fromJson(config), /Unable to locate/);
  });

  it('doesn\'t mutate old gatherers when filtering passes', async () => {
    const configJSON = {
      passes: [{
        gatherers: [
          'viewport-dimensions',
          'meta-elements',
          'inspector-issues',
        ],
      }],
      audits: ['is-on-https'],
    };

    const _ = await LegacyResolvedConfig.fromJson(configJSON);
    assert.equal(configJSON.passes[0].gatherers.length, 3);
  });

  it('expands audits', async () => {
    const resolvedConfig = await LegacyResolvedConfig.fromJson({
      audits: ['user-timings'],
    });

    assert.ok(Array.isArray(resolvedConfig.audits));
    assert.equal(resolvedConfig.audits.length, 1);
    assert.equal(resolvedConfig.audits[0].path, 'user-timings');
    assert.equal(typeof resolvedConfig.audits[0].implementation, 'function');
    assert.deepEqual(resolvedConfig.audits[0].options, {});
  });

  it('throws when an audit is not found', async () => {
    await assert.rejects(LegacyResolvedConfig.fromJson({
      audits: ['/fake-path/non-existent-audit'],
    }), /locate audit/);
  });

  it('throws on a non-absolute config path', async () => {
    const configPath = '../../legacy/config/legacy-default-config.js';

    await assert.rejects(LegacyResolvedConfig.fromJson({
      audits: [],
    }, {configPath}), /absolute path/);
  });

  ['', '.js', '.cjs'].forEach(variant => {
    describe(`loads an audit (${variant})`, () => {
      it('loads an audit relative to a config path', async () => {
        const configPath = modulePath;

        return assert.doesNotReject(LegacyResolvedConfig.fromJson({
          audits: ['../../fixtures/valid-custom-audit' + variant],
        }, {configPath}));
      });

      it('loads an audit relative to the working directory', async () => {
        // Construct an audit URL relative to current working directory, regardless
        // of where test was started from.
        const absoluteAuditPath =
          path.resolve(moduleDir, '../../fixtures/valid-custom-audit' + variant);
        assert.doesNotThrow(() => require.resolve(absoluteAuditPath));
        const relativePath = path.relative(process.cwd(), absoluteAuditPath);

        return assert.doesNotReject(LegacyResolvedConfig.fromJson({
          audits: [relativePath],
        }));
      });
    });
  });

  it('loads an audit from node_modules/', async () => {
    await assert.rejects(LegacyResolvedConfig.fromJson({
      // Use a lighthouse dep as a stand in for a module.
      audits: ['lighthouse-logger'],
    }), function(err) {
      // Should throw an audit validation error, but *not* an audit not found error.
      return !/locate audit/.test(err) && /audit\(\) method/.test(err);
    });
  });

  it('throws but not for missing audit when audit has a dependency error', async () => {
    await assert.rejects(LegacyResolvedConfig.fromJson({
      audits: [path.resolve(moduleDir, '../../fixtures/invalid-audits/require-error.js')],
    }), function(err) {
      // We're expecting not to find parent class Audit, so only reject on our
      // own custom locate audit error, not the usual MODULE_NOT_FOUND.
      return !/locate audit/.test(err) && err.code === 'ERR_MODULE_NOT_FOUND';
    });
  });

  it('throws when it finds invalid audits', async () => {
    const basePath = path.resolve(moduleDir, '../../fixtures/invalid-audits');
    await assert.rejects(LegacyResolvedConfig.fromJson({
      audits: [basePath + '/missing-audit'],
    }), /audit\(\) method/);

    await assert.rejects(LegacyResolvedConfig.fromJson({
      audits: [basePath + '/missing-id'],
    }), /meta.id property/);

    await assert.rejects(LegacyResolvedConfig.fromJson({
      audits: [basePath + '/missing-title'],
    }), /meta.title property/);

    await assert.rejects(LegacyResolvedConfig.fromJson({
      audits: [
        class BinaryButNoFailureTitleAudit extends Audit {
          static get meta() {
            return {
              id: 'no-failure-title',
              title: 'title',
              description: 'help',
              requiredArtifacts: [],
              scoreDisplayMode: 'binary',
            };
          }

          static audit() {
            throw new Error('Unimplemented');
          }
        },
      ],
    }), /no meta.failureTitle and should/);

    await assert.rejects(LegacyResolvedConfig.fromJson({
      audits: [basePath + '/missing-description'],
    }), /meta.description property/);

    await assert.rejects(LegacyResolvedConfig.fromJson({
      audits: [
        class EmptyStringDescriptionAudit extends Audit {
          static get meta() {
            return {
              id: 'empty-string-description',
              title: 'title',
              failureTitle: 'none',
              description: '',
              requiredArtifacts: [],
            };
          }

          static audit() {
            throw new Error('Unimplemented');
          }
        },
      ],
    }), /empty meta.description string/);

    await assert.rejects(LegacyResolvedConfig.fromJson({
      audits: [basePath + '/missing-required-artifacts'],
    }), /meta.requiredArtifacts property/);
  });

  it('throws when a category references a non-existent audit', async () => {
    await assert.rejects(LegacyResolvedConfig.fromJson({
      audits: [],
      categories: {
        pwa: {
          auditRefs: [
            {id: 'missing-audit'},
          ],
        },
      },
    }), /could not find missing-audit/);
  });

  it('throws when a category fails to specify an audit id', async () => {
    await assert.rejects(LegacyResolvedConfig.fromJson({
      audits: [],
      categories: {
        pwa: {
          auditRefs: [
            'oops-wrong-format',
          ],
        },
      },
    }), /missing an audit id at pwa\[0\]/);
  });

  it('throws when an accessibility audit does not have a group', async () => {
    await assert.rejects(LegacyResolvedConfig.fromJson({
      audits: ['accessibility/color-contrast'],
      categories: {
        accessibility: {
          auditRefs: [
            {id: 'color-contrast'},
          ],
        },
      },
    }), /does not have a group/);
  });

  it('throws when an audit references an unknown group', async () => {
    await assert.rejects(LegacyResolvedConfig.fromJson({
      groups: {
        'group-a': {
          title: 'Group A',
          description: 'The best group around.',
        },
      },
      audits: ['metrics/first-meaningful-paint'],
      categories: {
        pwa: {
          auditRefs: [
            {id: 'first-meaningful-paint', group: 'group-a'},
            {id: 'first-meaningful-paint', group: 'missing-group'},
          ],
        },
      },
    }), /unknown group missing-group/);
  });

  it('throws when a manual audit has weight', async () => {
    await assert.rejects(LegacyResolvedConfig.fromJson({
      audits: ['manual/pwa-cross-browser'],
      categories: {
        accessibility: {
          auditRefs: [
            {id: 'pwa-cross-browser', weight: 10},
          ],
        },
      },
    }), /cross-browser .*has a positive weight/);
  });

  it('filters the config', async () => {
    const resolvedConfig = await LegacyResolvedConfig.fromJson({
      settings: {
        onlyCategories: ['needed-category'],
        onlyAudits: ['color-contrast'],
      },
      passes: [
        {recordTrace: true, gatherers: []},
        {passName: 'a11y', gatherers: ['accessibility']},
      ],
      audits: [
        'accessibility/color-contrast',
        'metrics/first-meaningful-paint',
        'metrics/first-contentful-paint',
        'metrics/cumulative-layout-shift',
      ],
      categories: {
        'needed-category': {
          auditRefs: [
            {id: 'first-meaningful-paint'},
            {id: 'first-contentful-paint'},
          ],
        },
        'other-category': {
          auditRefs: [
            {id: 'color-contrast'},
            {id: 'cumulative-layout-shift'},
          ],
        },
        'unused-category': {
          auditRefs: [
            {id: 'cumulative-layout-shift'},
          ],
        },
      },
    });

    assert.equal(resolvedConfig.audits.length, 3, 'reduces audit count');
    assert.equal(resolvedConfig.passes.length, 2, 'preserves both passes');
    assert.ok(resolvedConfig.passes[0].recordTrace, 'preserves recordTrace pass');
    assert.ok(!resolvedConfig.categories['unused-category'], 'removes unused categories');
    assert.equal(resolvedConfig.categories['needed-category'].auditRefs.length, 2);
    assert.equal(resolvedConfig.categories['other-category'].auditRefs.length, 1);
  });

  it('filters the config w/ skipAudits', async () => {
    const resolvedConfig = await LegacyResolvedConfig.fromJson({
      settings: {
        skipAudits: ['first-meaningful-paint'],
      },
      passes: [
        {recordTrace: true, gatherers: []},
        {passName: 'a11y', gatherers: ['accessibility']},
      ],
      audits: [
        'accessibility/color-contrast',
        'metrics/first-meaningful-paint',
        'metrics/first-contentful-paint',
        'metrics/cumulative-layout-shift',
      ],
      categories: {
        'needed-category': {
          auditRefs: [
            {id: 'first-meaningful-paint'},
            {id: 'first-contentful-paint'},
            {id: 'color-contrast'},
          ],
        },
        'other-category': {
          auditRefs: [
            {id: 'color-contrast'},
            {id: 'cumulative-layout-shift'},
          ],
        },
      },
    });

    assert.equal(resolvedConfig.audits.length, 3, 'skips the FMP audit');
    assert.equal(resolvedConfig.passes.length, 2, 'preserves both passes');
    assert.ok(resolvedConfig.passes[0].recordTrace, 'preserves recordTrace pass');
    assert.equal(resolvedConfig.categories['needed-category'].auditRefs.length, 2,
      'removes skipped audit from category');
  });


  it('filtering filters out traces when not needed', async () => {
    const warnings = [];
    const saveWarning = evt => warnings.push(evt);
    log.events.addListener('warning', saveWarning);
    const resolvedConfig = await LegacyResolvedConfig.fromJson({
      extends: 'lighthouse:default',
      settings: {
        onlyCategories: ['accessibility'],
      },
    });

    log.events.removeListener('warning', saveWarning);
    assert.ok(resolvedConfig.audits.length, 'inherited audits by extension');
    assert.equal(resolvedConfig.passes.length, 1, 'filtered out passes');
    assert.equal(warnings.length, 1, 'warned about dropping trace');
    assert.equal(resolvedConfig.passes[0].recordTrace, false, 'turns off tracing if not needed');
  });

  it('forces the first pass to have a fatal loadFailureMode', async () => {
    const warnings = [];
    const saveWarning = evt => warnings.push(evt);
    log.events.addListener('warning', saveWarning);
    const resolvedConfig = await LegacyResolvedConfig.fromJson({
      extends: 'lighthouse:default',
      settings: {
        onlyCategories: ['performance', 'pwa'],
      },
      passes: [
        {passName: 'defaultPass', loadFailureMode: 'warn'},
      ],
    });

    log.events.removeListener('warning', saveWarning);
    expect(warnings).toHaveLength(1);
    expect(warnings[0][0]).toMatch(/loadFailureMode.*fatal/);
    expect(resolvedConfig.passes[0]).toHaveProperty('loadFailureMode', 'fatal');
  });

  it('filters works with extension', async () => {
    const resolvedConfig = await LegacyResolvedConfig.fromJson({
      extends: 'lighthouse:default',
      settings: {
        onlyCategories: ['performance'],
        onlyAudits: ['is-on-https'],
      },
    });

<<<<<<< HEAD
    assert.ok(config.audits.length, 'inherited audits by extension');
    // +1 for `is-on-https`, +1 for `full-page-screenshot`, +1 for `entity-classification`.
    assert.equal(config.audits.length, origConfig.categories.performance.auditRefs.length + 3);
    assert.equal(config.passes.length, 1, 'filtered out passes');
    assert.ok(config.audits.find(a => a.implementation.meta.id === 'is-on-https'));
    assert.ok(config.audits.find(a => a.implementation.meta.id === 'full-page-screenshot'));
=======
    assert.ok(resolvedConfig.audits.length, 'inherited audits by extension');
    // +1 for `is-on-https`, +1 for `full-page-screenshot`.
    assert.equal(
      resolvedConfig.audits.length, origConfig.categories.performance.auditRefs.length + 2);
    assert.equal(resolvedConfig.passes.length, 1, 'filtered out passes');
    assert.ok(resolvedConfig.audits.find(a => a.implementation.meta.id === 'is-on-https'));
    assert.ok(resolvedConfig.audits.find(a => a.implementation.meta.id === 'full-page-screenshot'));
>>>>>>> 437eb4d7
  });

  it('warns for invalid filters', async () => {
    const warnings = [];
    const saveWarning = evt => warnings.push(evt);
    log.events.addListener('warning', saveWarning);
    const resolvedConfig = await LegacyResolvedConfig.fromJson({
      extends: 'lighthouse:default',
      settings: {
        onlyCategories: ['performance', 'missing-category'],
        onlyAudits: ['first-contentful-paint', 'missing-audit'],
      },
    });

    log.events.removeListener('warning', saveWarning);
    assert.ok(resolvedConfig, 'failed to generate config');
    assert.equal(warnings.length, 3, 'did not warn enough');
  });

  it('throws for invalid use of skipAudits and onlyAudits', async () => {
    await assert.rejects(() => {
      return LegacyResolvedConfig.fromJson({
        extends: 'lighthouse:default',
        settings: {
          onlyAudits: ['first-meaningful-paint'],
          skipAudits: ['first-meaningful-paint'],
        },
      });
    });
  });

  it('cleans up flags for settings', async () => {
    const resolvedConfig = await LegacyResolvedConfig.fromJson({extends: 'lighthouse:default'},
      {nonsense: 1, foo: 2, throttlingMethod: 'provided'});
    assert.equal(resolvedConfig.settings.throttlingMethod, 'provided');
    assert.ok(resolvedConfig.settings.nonsense === undefined, 'did not cleanup settings');
  });

  it('allows overriding of array-typed settings', async () => {
    const resolvedConfig = await LegacyResolvedConfig.fromJson(
      {extends: 'lighthouse:default'},
      {output: ['html']}
    );
    assert.deepStrictEqual(resolvedConfig.settings.output, ['html']);
  });

  it('extends the config', async () => {
    class CustomAudit extends Audit {
      static get meta() {
        return {
          id: 'custom-audit',
          title: 'none',
          failureTitle: 'none',
          description: 'none',
          requiredArtifacts: [],
        };
      }

      static audit() {
        throw new Error('Unimplemented');
      }
    }

    const resolvedConfig = await LegacyResolvedConfig.fromJson({
      extends: 'lighthouse:default',
      audits: [
        CustomAudit,
      ],
    });

    const auditNames = new Set(resolvedConfig.audits.map(audit => audit.implementation.meta.id));
    assert.ok(resolvedConfig, 'failed to generate config');
    assert.ok(auditNames.has('custom-audit'), 'did not include custom audit');
    assert.ok(auditNames.has('unused-javascript'), 'did not include full audits');
    assert.ok(auditNames.has('first-meaningful-paint'), 'did not include default audits');
  });

  it('ensures quiet thresholds are sufficient when using devtools', async () => {
    const resolvedConfig = await LegacyResolvedConfig.fromJson({
      extends: 'lighthouse:default',
      settings: {
        throttlingMethod: 'devtools',
      },
    });

    assert.equal(resolvedConfig.settings.throttlingMethod, 'devtools');
    assert.equal(resolvedConfig.passes[0].passName, 'defaultPass');
    assert.ok(resolvedConfig.passes[0].pauseAfterFcpMs >= 5000, 'did not adjust fcp quiet ms');
    assert.ok(resolvedConfig.passes[0].pauseAfterLoadMs >= 5000, 'did not adjust load quiet ms');
    assert.ok(resolvedConfig.passes[0].cpuQuietThresholdMs >= 5000, 'did not adjust cpu quiet ms');
    assert.ok(
      resolvedConfig.passes[0].networkQuietThresholdMs >= 5000, 'did not adjust network quiet ms');
    assert.equal(
      resolvedConfig.passes[1].pauseAfterLoadMs, 0, 'should not have touched non-defaultPass');
  });

  it('does nothing when thresholds for devtools are already sufficient', async () => {
    const resolvedConfig = await LegacyResolvedConfig.fromJson({
      extends: 'lighthouse:default',
      settings: {
        throttlingMethod: 'devtools',
        onlyCategories: ['performance'],
      },
      passes: [
        {
          pauseAfterLoadMs: 10001,
          cpuQuietThresholdMs: 10002,
          networkQuietThresholdMs: 10003,
        },
      ],
    });

    assert.equal(resolvedConfig.settings.throttlingMethod, 'devtools');
    assert.equal(resolvedConfig.passes[0].pauseAfterLoadMs, 10001);
    assert.equal(resolvedConfig.passes[0].cpuQuietThresholdMs, 10002);
    assert.equal(resolvedConfig.passes[0].networkQuietThresholdMs, 10003);
  });

  it('only supports `lighthouse:default` extension', async () => {
    const createConfig = extendsValue => LegacyResolvedConfig.fromJson({extends: extendsValue});

    await expect(createConfig(true)).rejects.toThrow(/default` is the only valid extension/);
    await expect(createConfig('lighthouse')).rejects.toThrow(/default` is the only valid/);
    await expect(createConfig('lighthouse:full')).rejects.toThrow(/default` is the only valid/);
  });

  it('merges settings with correct priority', async () => {
    const resolvedConfig = await LegacyResolvedConfig.fromJson(
      {
        extends: 'lighthouse:default',
        settings: {
          disableStorageReset: true,
          formFactor: 'desktop',
          throttling: constants.throttling.desktopDense4G,
          screenEmulation: constants.screenEmulationMetrics.desktop,
          emulatedUserAgent: constants.userAgents.desktop,
        },
      },
      {formFactor: 'desktop'}
    );

    assert.ok(resolvedConfig, 'failed to generate config');
    assert.ok(
      typeof resolvedConfig.settings.maxWaitForLoad === 'number', 'missing setting from default');
    assert.ok(resolvedConfig.settings.disableStorageReset, 'missing setting from extension config');
    assert.ok(resolvedConfig.settings.formFactor === 'desktop', 'missing setting from flags');
  });

  it('inherits default settings when undefined', async () => {
    const resolvedConfig = await LegacyResolvedConfig.fromJson({settings: undefined});
    assert.ok(
      typeof resolvedConfig.settings.maxWaitForLoad === 'number', 'missing setting from default');
  });

  describe('locale', () => {
    it('falls back to default locale if none specified', async () => {
      const resolvedConfig = await LegacyResolvedConfig.fromJson({settings: undefined});
      // Don't assert specific locale so it isn't tied to where tests are run, but
      // check that it's valid and available.
      assert.ok(resolvedConfig.settings.locale);
      assert.strictEqual(
        resolvedConfig.settings.locale, i18n.lookupLocale(resolvedConfig.settings.locale));
    });

    it('uses config setting for locale if set', async () => {
      const locale = 'ar-XB';
      const resolvedConfig = await LegacyResolvedConfig.fromJson({settings: {locale}});
      assert.strictEqual(resolvedConfig.settings.locale, locale);
    });

    it('uses flag setting for locale if set', async () => {
      const settingsLocale = 'en-XA';
      const flagsLocale = 'ar-XB';
      const resolvedConfig = await LegacyResolvedConfig.fromJson({
        settings: {locale: settingsLocale}},
        {locale: flagsLocale}
      );
      assert.strictEqual(resolvedConfig.settings.locale, flagsLocale);
    });
  });

  describe('emulatedUserAgent', () => {
    it('uses the default UA string when emulatedUserAgent is undefined', async () => {
      const resolvedConfig = await LegacyResolvedConfig.fromJson({});
      expect(resolvedConfig.settings.emulatedUserAgent).toMatch(/^Mozilla\/5.*Chrome-Lighthouse$/);
    });

    it('uses the default UA string when emulatedUserAgent is true', async () => {
      const resolvedConfig = await LegacyResolvedConfig.fromJson({
        settings: {
          emulatedUserAgent: true,
        },
      });
      expect(resolvedConfig.settings.emulatedUserAgent).toMatch(/^Mozilla\/5.*Chrome-Lighthouse$/);
    });

    it('does not use a UA string when emulatedUserAgent is false', async () => {
      const resolvedConfig = await LegacyResolvedConfig.fromJson({
        settings: {
          emulatedUserAgent: false,
        },
      });
      expect(resolvedConfig.settings.emulatedUserAgent).toEqual(false);
    });

    it('uses the UA string provided if it is a string', async () => {
      const emulatedUserAgent = 'one weird trick to get a perfect LH score';
      const resolvedConfig = await LegacyResolvedConfig.fromJson({
        settings: {
          emulatedUserAgent,
        },
      });
      expect(resolvedConfig.settings.emulatedUserAgent).toEqual(emulatedUserAgent);
    });
  });

  it('is idempotent when accepting a canonicalized Config as valid ConfigJson input', async () => {
    const resolvedConfig = await LegacyResolvedConfig.fromJson(legacyDefaultConfig);
    const configAgain = await LegacyResolvedConfig.fromJson(resolvedConfig);
    assert.deepEqual(resolvedConfig, configAgain);
  });

  // eslint-disable-next-line max-len
  it('is idempotent accepting a canonicalized filtered Config as valid ConfigJson input', async () => {
    const extendedJson = {
      extends: 'lighthouse:default',
      settings: {
        onlyCategories: ['pwa'],
      },
    };
    const resolvedConfig = await LegacyResolvedConfig.fromJson(extendedJson);
    assert.equal(resolvedConfig.passes.length, 2, 'did not filter config');
    assert.equal(Object.keys(resolvedConfig.categories).length, 1, 'did not filter config');
    assert.deepEqual(resolvedConfig.settings.onlyCategories, ['pwa']);
    const configAgain = await LegacyResolvedConfig.fromJson(resolvedConfig);
    assert.deepEqual(resolvedConfig, configAgain);
  });

  describe('#extendConfigJSON', () => {
    it('should merge passes', async () => {
      const configA = {
        passes: [
          {passName: 'passA', gatherers: ['a']},
          {passName: 'passB', gatherers: ['b']},
          {gatherers: ['c']},
        ],
      };
      const configB = {
        passes: [
          {passName: 'passB', recordTrace: true, gatherers: ['d']},
          {gatherers: ['e']},
        ],
      };

      const merged = LegacyResolvedConfig.extendConfigJSON(configA, configB);
      assert.equal(merged.passes.length, 4);
      assert.equal(merged.passes[1].recordTrace, true);
      assert.deepEqual(merged.passes[1].gatherers, ['b', 'd']);
      assert.deepEqual(merged.passes[3].gatherers, ['e']);
    });

    it('should merge audits', async () => {
      const configA = {audits: ['a', 'b']};
      const configB = {audits: ['c']};
      const merged = LegacyResolvedConfig.extendConfigJSON(configA, configB);
      assert.deepEqual(merged.audits, ['a', 'b', 'c']);
    });

    it('should merge categories', async () => {
      const configA = {categories: {A: {title: 'Acat'}, B: {title: 'Bcat'}}};
      const configB = {categories: {C: {title: 'Ccat'}}};
      const merged = LegacyResolvedConfig.extendConfigJSON(configA, configB);
      assert.deepStrictEqual(merged.categories, {
        A: {title: 'Acat'},
        B: {title: 'Bcat'},
        C: {title: 'Ccat'},
      });
    });

    it('should merge other values', async () => {
      const artifacts = {
        traces: {defaultPass: '../some/long/path'},
        devtoolsLogs: {defaultPass: 'path/to/devtools/log'},
      };
      const configA = {};
      const configB = {extends: 'lighthouse:default', artifacts};
      const merged = LegacyResolvedConfig.extendConfigJSON(configA, configB);
      assert.equal(merged.extends, 'lighthouse:default');
      assert.equal(merged.artifacts, configB.artifacts);
    });
  });

  describe('mergePlugins', () => {
    // Include a configPath flag so that config.js looks for the plugins in the fixtures dir.
    const configFixturePath = moduleDir + '/../../fixtures/config-plugins/';

    it('should append audits', async () => {
      const configJson = {
        audits: ['installable-manifest', 'metrics'],
        plugins: ['lighthouse-plugin-simple'],
      };
      const resolvedConfig =
        await LegacyResolvedConfig.fromJson(configJson, {configPath: configFixturePath});
      assert.deepStrictEqual(resolvedConfig.audits.map(a => a.path),
        ['installable-manifest', 'metrics', 'redirects', 'user-timings']);
    });

    it('should append and use plugin-prefixed groups', async () => {
      const configJson = {
        audits: ['installable-manifest', 'metrics'],
        plugins: ['lighthouse-plugin-simple'],
        groups: {
          configGroup: {title: 'This is a group in the base config'},
        },
      };
      const resolvedConfig =
        await LegacyResolvedConfig.fromJson(configJson, {configPath: configFixturePath});

      const groupIds = Object.keys(resolvedConfig.groups);
      assert.ok(groupIds.length === 2);
      assert.strictEqual(groupIds[0], 'configGroup');
      assert.strictEqual(groupIds[1], 'lighthouse-plugin-simple-new-group');
      assert.strictEqual(
        resolvedConfig.groups['lighthouse-plugin-simple-new-group'].title, 'New Group');
      assert.strictEqual(resolvedConfig.categories['lighthouse-plugin-simple'].auditRefs[0].group,
        'lighthouse-plugin-simple-new-group');
    });

    it('should append a category', async () => {
      const configJson = {
        extends: 'lighthouse:default',
        plugins: ['lighthouse-plugin-simple'],
      };
      const resolvedConfig =
        await LegacyResolvedConfig.fromJson(configJson, {configPath: configFixturePath});
      const categoryNames = Object.keys(resolvedConfig.categories);
      assert.ok(categoryNames.length > 1);
      assert.strictEqual(categoryNames[categoryNames.length - 1], 'lighthouse-plugin-simple');
      assert.strictEqual(resolvedConfig.categories['lighthouse-plugin-simple'].title, 'Simple');
    });

    describe('budget setting', () => {
      it('should be initialized', async () => {
        const configJson = {
          settings: {
            budgets: [{
              path: '/',
              resourceCounts: [{
                resourceType: 'image',
                budget: 500,
              }],
            }],
          },
        };
        const resolvedConfig = await LegacyResolvedConfig.fromJson(configJson);
        assert.equal(resolvedConfig.settings.budgets[0].resourceCounts.length, 1);
        assert.equal(resolvedConfig.settings.budgets[0].resourceCounts[0].resourceType, 'image');
        assert.equal(resolvedConfig.settings.budgets[0].resourceCounts[0].budget, 500);
      });

      it('should throw when provided an invalid budget', async () => {
        await assert.rejects(
          () => LegacyResolvedConfig.fromJson({settings: {budgets: ['invalid123']}}),
          /Budget file is not defined as an array of budgets/);
      });
    });

    it('should load plugins from the config and from passed-in flags', async () => {
      const baseConfigJson = {
        audits: ['installable-manifest'],
        categories: {
          myManifest: {
            auditRefs: [{id: 'installable-manifest', weight: 9000}],
          },
        },
      };
      const baseFlags = {configPath: configFixturePath};
      const simplePluginName = 'lighthouse-plugin-simple';
      const noGroupsPluginName = 'lighthouse-plugin-no-groups';

      const allConfigConfigJson = {...baseConfigJson, plugins: [simplePluginName,
        noGroupsPluginName]};
      const allPluginsInConfigConfig =
        await LegacyResolvedConfig.fromJson(allConfigConfigJson, baseFlags);

      const allFlagsFlags = {...baseFlags, plugins: [simplePluginName, noGroupsPluginName]};
      const allPluginsInFlagsConfig =
        await LegacyResolvedConfig.fromJson(baseConfigJson, allFlagsFlags);

      const mixedConfigJson = {...baseConfigJson, plugins: [simplePluginName]};
      const mixedFlags = {...baseFlags, plugins: [noGroupsPluginName]};
      const pluginsInConfigAndFlagsConfig =
        await LegacyResolvedConfig.fromJson(mixedConfigJson, mixedFlags);

      // Double check that we're not comparing empty objects.
      const categoryNames = Object.keys(allPluginsInConfigConfig.categories);
      assert.deepStrictEqual(categoryNames,
        ['myManifest', 'lighthouse-plugin-simple', 'lighthouse-plugin-no-groups']);

      assert.deepStrictEqual(allPluginsInConfigConfig, allPluginsInFlagsConfig);
      assert.deepStrictEqual(allPluginsInConfigConfig, pluginsInConfigAndFlagsConfig);
    });

    it('should throw if the plugin is invalid', async () => {
      const configJson = {
        extends: 'lighthouse:default',
        plugins: ['lighthouse-plugin-no-category'],
      };
      // Required to have a `category`, so plugin is invalid.
      await assert.rejects(
        () => LegacyResolvedConfig.fromJson(configJson, {configPath: configFixturePath}),
        /^Error: lighthouse-plugin-no-category has no valid category/);
    });

    it('should throw if the plugin is not found', async () => {
      const configJson = {
        extends: 'lighthouse:default',
        plugins: ['lighthouse-plugin-not-a-plugin'],
      };
      await assert.rejects(
        () => LegacyResolvedConfig.fromJson(configJson, {configPath: configFixturePath}),
        /^Error: Unable to locate plugin: `lighthouse-plugin-not-a-plugin/);
    });

    it('should throw if the plugin name does not begin with "lighthouse-plugin-"', async () => {
      const configJson = {
        extends: 'lighthouse:default',
        plugins: ['just-let-me-be-a-plugin'],
      };
      await assert.rejects(
        () => LegacyResolvedConfig.fromJson(configJson, {configPath: configFixturePath}),
        /^Error: plugin name 'just-let-me-be-a-plugin' does not start with 'lighthouse-plugin-'/);
    });

    it('should throw if the plugin name would shadow a category id', async () => {
      const configJson = {
        extends: 'lighthouse:default',
        plugins: ['lighthouse-plugin-simple'],
        categories: {
          'lighthouse-plugin-simple': {auditRefs: [{id: 'missing-audit'}]},
        },
      };
      await assert.rejects(
        () => LegacyResolvedConfig.fromJson(configJson, {configPath: configFixturePath}),
        /^Error: plugin name 'lighthouse-plugin-simple' not allowed because it is the id of a category/); // eslint-disable-line max-len
    });
  });

  describe('filterConfigIfNeeded', () => {
    it('should not mutate the original config', async () => {
      const configCopy = JSON.parse(JSON.stringify(origConfig));
      configCopy.settings.onlyCategories = ['performance'];
      const resolvedConfig = await LegacyResolvedConfig.fromJson(configCopy);
      configCopy.settings.onlyCategories = null;
      assert.equal(resolvedConfig.passes.length, 1, 'did not filter config');
      assert.deepStrictEqual(configCopy, origConfig, 'had mutations');
    });

    it('should generate the same filtered config, extended or original', async () => {
      const configCopy = JSON.parse(JSON.stringify(origConfig));
      configCopy.settings.onlyCategories = ['performance'];
      const resolvedConfig = await LegacyResolvedConfig.fromJson(configCopy);

      const extended = {
        extends: 'lighthouse:default',
        settings: {
          onlyCategories: ['performance'],
        },
      };
      const extendedConfig = await LegacyResolvedConfig.fromJson(extended);

      // When gatherers have instance properties that are bind()'d, they'll not match.
      // Gatherers in each config will still be compared via the constructor on .implementation.
      // https://github.com/GoogleChrome/lighthouse/pull/10090#discussion_r382864319
      function deleteInstancesForTest(resolvedConfig) {
        for (const pass of resolvedConfig.passes) {
          for (const gatherer of pass.gatherers) {
            delete gatherer.instance;
          }
        }
      }
      deleteInstancesForTest(extendedConfig);
      deleteInstancesForTest(resolvedConfig);

      assert.equal(resolvedConfig.passes.length, 1, 'did not filter config');
      expect(resolvedConfig).toEqual(extendedConfig); // ensure we didn't have mutations
    });

    it('should filter out other passes if passed Performance', async () => {
      const totalAuditCount = origConfig.audits.length;
      const extended = {
        extends: 'lighthouse:default',
        settings: {
          onlyCategories: ['performance'],
        },
      };
      const resolvedConfig = await LegacyResolvedConfig.fromJson(extended);
      assert.equal(
        Object.keys(resolvedConfig.categories).length, 1, 'other categories are present');
      assert.equal(resolvedConfig.passes.length, 1, 'incorrect # of passes');
      assert.ok(resolvedConfig.audits.length < totalAuditCount, 'audit filtering probably failed');
    });

    it('should filter out other passes if passed PWA', async () => {
      const totalAuditCount = origConfig.audits.length;
      const extended = {
        extends: 'lighthouse:default',
        settings: {
          onlyCategories: ['pwa'],
        },
      };
      const resolvedConfig = await LegacyResolvedConfig.fromJson(extended);
      assert.equal(
        Object.keys(resolvedConfig.categories).length, 1, 'other categories are present');
      assert.ok(resolvedConfig.audits.length < totalAuditCount, 'audit filtering probably failed');
    });

    it('should filter out other passes if passed Best Practices', async () => {
      const totalAuditCount = origConfig.audits.length;
      const extended = {
        extends: 'lighthouse:default',
        settings: {
          onlyCategories: ['best-practices'],
        },
      };
      const resolvedConfig = await LegacyResolvedConfig.fromJson(extended);
      assert.equal(
        Object.keys(resolvedConfig.categories).length, 1, 'other categories are present');
      assert.equal(resolvedConfig.passes.length, 1, 'incorrect # of passes');
      assert.ok(resolvedConfig.audits.length < totalAuditCount, 'audit filtering probably failed');
    });

    it('should only run audits for ones named by the category', async () => {
      const extended = {
        extends: 'lighthouse:default',
        settings: {
          onlyCategories: ['performance'],
        },
      };
      const resolvedConfig = await LegacyResolvedConfig.fromJson(extended);
      const selectedCategory = origConfig.categories.performance;
      // +1 for `full-page-screenshot`, +1 for `entity-classification`
      const auditCount = Object.keys(selectedCategory.auditRefs).length + 2;

      assert.equal(resolvedConfig.audits.length, auditCount, '# of audits match category list');
      assert.ok(
        resolvedConfig.audits.find(a => a.implementation.meta.id === 'full-page-screenshot'));
    });

    it('should only run specified audits', async () => {
      const extended = {
        extends: 'lighthouse:default',
        settings: {
          onlyAudits: ['service-worker'], // something from non-defaultPass
        },
      };
      const resolvedConfig = await LegacyResolvedConfig.fromJson(extended);
      assert.equal(resolvedConfig.passes.length, 2, 'incorrect # of passes');
      assert.equal(resolvedConfig.audits.length, 1, 'audit filtering failed');
    });

    it('should combine audits and categories additively', async () => {
      const extended = {
        extends: 'lighthouse:default',
        settings: {
          onlyCategories: ['performance'],
          onlyAudits: ['service-worker'], // something from non-defaultPass
        },
      };
      const resolvedConfig = await LegacyResolvedConfig.fromJson(extended);
      const selectedCategory = origConfig.categories.performance;
<<<<<<< HEAD
      // +1 for `service-worker`, +1 for `full-page-screenshot`, +1 for `entity-classification`
      const auditCount = Object.keys(selectedCategory.auditRefs).length + 3;
      assert.equal(config.passes.length, 2, 'incorrect # of passes');
      assert.equal(config.audits.length, auditCount, 'audit filtering failed');
      assert.ok(config.audits.find(a => a.implementation.meta.id === 'service-worker'));
      assert.ok(config.audits.find(a => a.implementation.meta.id === 'full-page-screenshot'));
=======
      // +1 for `service-worker`, +1 for `full-page-screenshot`.
      const auditCount = Object.keys(selectedCategory.auditRefs).length + 2;
      assert.equal(resolvedConfig.passes.length, 2, 'incorrect # of passes');
      assert.equal(resolvedConfig.audits.length, auditCount, 'audit filtering failed');
      assert.ok(resolvedConfig.audits.find(a => a.implementation.meta.id === 'service-worker'));
      assert.ok(
        resolvedConfig.audits.find(a => a.implementation.meta.id === 'full-page-screenshot'));
>>>>>>> 437eb4d7
    });

    it('should support redundant filtering', async () => {
      const extended = {
        extends: 'lighthouse:default',
        settings: {
          onlyCategories: ['pwa'],
          onlyAudits: ['viewport'],
        },
      };
      const resolvedConfig = await LegacyResolvedConfig.fromJson(extended);
      const selectedCategory = origConfig.categories.pwa;
<<<<<<< HEAD
      // +1 for `full-page-screenshot`, +1 for `entity-classification`.
      const auditCount = Object.keys(selectedCategory.auditRefs).length + 2;
      assert.equal(config.passes.length, 2, 'incorrect # of passes');
      assert.equal(config.audits.length, auditCount, 'audit filtering failed');
      assert.ok(config.audits.find(a => a.implementation.meta.id === 'full-page-screenshot'));
=======
      // +1 for `full-page-screenshot`.
      const auditCount = Object.keys(selectedCategory.auditRefs).length + 1;
      assert.equal(resolvedConfig.passes.length, 2, 'incorrect # of passes');
      assert.equal(resolvedConfig.audits.length, auditCount, 'audit filtering failed');
      assert.ok(
        resolvedConfig.audits.find(a => a.implementation.meta.id === 'full-page-screenshot'));
>>>>>>> 437eb4d7
    });

    it('should keep full-page-screenshot even if onlyCategories is set', async () => {
      assert.ok(origConfig.audits.includes('full-page-screenshot'));
      // full-page-screenshot does not belong to a category.
      const matchCategories = Object.values(origConfig.categories).filter(cat =>
          cat.auditRefs.find(ref => ref.id === 'full-page-screenshot'));
      assert.equal(matchCategories.length, 0);

      const extended = {
        extends: 'lighthouse:default',
        settings: {
          onlyCategories: ['accessibility'],
        },
      };
      const resolvedConfig = await LegacyResolvedConfig.fromJson(extended);

      assert.ok(
        resolvedConfig.audits.find(a => a.implementation.meta.id === 'full-page-screenshot'));
    });

    it('should keep full-page-screenshot even if skipAudits is set', async () => {
      const extended = {
        extends: 'lighthouse:default',
        settings: {
          skipAudits: ['font-size'],
        },
      };
      const resolvedConfig = await LegacyResolvedConfig.fromJson(extended);
      assert.ok(
        resolvedConfig.audits.find(a => a.implementation.meta.id === 'full-page-screenshot'));
    });
  });

  describe('#requireAudits', () => {
    it('should merge audits', async () => {
      const audits = [
        'user-timings',
        {path: 'is-on-https', options: {x: 1, y: 1}},
        {path: 'is-on-https', options: {x: 2}},
      ];
      const merged = await LegacyResolvedConfig.requireAudits(audits);
      // Round-trip through JSON to drop live 'implementation' prop.
      const mergedJson = JSON.parse(JSON.stringify(merged));
      assert.deepEqual(mergedJson,
        [{path: 'user-timings', options: {}}, {path: 'is-on-https', options: {x: 2, y: 1}}]);
    });

    it('throws for invalid auditDefns', async () => {
      const configJson = {
        audits: [
          new Gatherer(),
        ],
      };
      await assert.rejects(LegacyResolvedConfig.fromJson(configJson), /Invalid Audit type/);
    });
  });

  describe('#requireGatherers', () => {
    it('should deduplicate gatherers', async () => {
      const gatherers = [
        'viewport-dimensions',
        {path: 'viewport-dimensions'},
      ];

      const merged = await LegacyResolvedConfig.requireGatherers([{gatherers}]);
      // Round-trip through JSON to drop live 'instance'/'implementation' props.
      const mergedJson = JSON.parse(JSON.stringify(merged));

      const expectedInstance = {
        meta: {
          supportedModes: ['snapshot', 'timespan', 'navigation'],
        },
      };
      assert.deepEqual(mergedJson[0].gatherers,
        [{path: 'viewport-dimensions', instance: expectedInstance}]);
    });

    async function loadGatherer(gathererEntry) {
      const resolvedConfig =
        await LegacyResolvedConfig.fromJson({passes: [{gatherers: [gathererEntry]}]});
      return resolvedConfig.passes[0].gatherers[0];
    }

    it('loads a core gatherer', async () => {
      const gatherer = await loadGatherer('viewport-dimensions');
      assert.equal(gatherer.instance.name, 'ViewportDimensions');
      assert.equal(typeof gatherer.instance.beforePass, 'function');
    });

    ['', '.js', '.cjs'].forEach(variant => {
      describe(`loads custom gatherer (variant: "${variant}")`, () => {
        it('loads gatherers from custom paths', async () => {
          const customPath =
            path.resolve(moduleDir, '../../fixtures/valid-custom-gatherer' + variant);
          const gatherer = await loadGatherer(customPath);
          assert.equal(gatherer.instance.name, 'CustomGatherer');
          assert.equal(typeof gatherer.instance.beforePass, 'function');
        });

        it('loads a gatherer relative to a config path', async () => {
          const resolvedConfig = await LegacyResolvedConfig.fromJson({
            passes: [{gatherers: ['../../fixtures/valid-custom-gatherer' + variant]}],
          }, {configPath: modulePath});
          const gatherer = resolvedConfig.passes[0].gatherers[0];

          assert.equal(gatherer.instance.name, 'CustomGatherer');
          assert.equal(typeof gatherer.instance.beforePass, 'function');
        });
      });
    });

    it('returns gatherer when gatherer class, not package-name string, is provided', async () => {
      class TestGatherer extends Gatherer {}
      const gatherer = await loadGatherer(TestGatherer);
      assert.equal(gatherer.instance.name, 'TestGatherer');
      assert.equal(typeof gatherer.instance.beforePass, 'function');
    });

    // eslint-disable-next-line max-len
    it('returns gatherer when gatherer instance, not package-name string, is provided', async () => {
      class TestGatherer extends Gatherer {}
      const gatherer = await loadGatherer(new TestGatherer());
      assert.equal(gatherer.instance.name, 'TestGatherer');
      assert.equal(typeof gatherer.instance.beforePass, 'function');
    });

    it('returns gatherer when `gathererDefn` with instance is provided', async () => {
      class TestGatherer extends Gatherer {}
      const gatherer = await loadGatherer({instance: new TestGatherer()});
      assert.equal(gatherer.instance.name, 'TestGatherer');
      assert.equal(typeof gatherer.instance.beforePass, 'function');
    });

    it('throws when a gatherer is not found', async () => {
      await assert.rejects(loadGatherer('/fake-non-existent-gatherer'), /locate gatherer/);
    });

    it('loads a gatherer from node_modules/', async () => {
      // Use a lighthouse dep as a stand in for a module.
      await assert.rejects(loadGatherer('lighthouse-logger'), function(err) {
        // Should throw a gatherer validation error, but *not* a gatherer not found error.
        return !/locate gatherer/.test(err) && /beforePass\(\) method/.test(err);
      });
    });

    it('loads a gatherer relative to the working directory', async () => {
      // Construct a gatherer URL relative to current working directory,
      // regardless of where test was started from.
      const absoluteGathererPath = path.resolve(moduleDir, '../../fixtures/valid-custom-gatherer');
      assert.doesNotThrow(_ => require.resolve(absoluteGathererPath));
      const relativeGathererPath = path.relative(process.cwd(), absoluteGathererPath);

      const gatherer = await loadGatherer(relativeGathererPath);
      assert.equal(gatherer.instance.name, 'CustomGatherer');
      assert.equal(typeof gatherer.instance.beforePass, 'function');
    });

    it('throws but not for missing gatherer when it has a dependency error', async () => {
      const gathererPath =
        path.resolve(moduleDir, '../../fixtures/invalid-gatherers/require-error');
      await assert.rejects(loadGatherer(gathererPath),
          function(err) {
            // We're expecting not to find parent class Gatherer, so only reject on
            // our own custom locate gatherer error, not the usual MODULE_NOT_FOUND.
            return !/locate gatherer/.test(err) && err.code === 'ERR_MODULE_NOT_FOUND';
          });
    });

    it('throws for invalid gathererDefns', async () => {
      await assert.rejects(loadGatherer({path: 55}), /Invalid Gatherer type/);
      await assert.rejects(loadGatherer(new Audit()), /Invalid Gatherer type/);
    });

    it('throws for invalid gatherers', async () => {
      const root = path.resolve(moduleDir, '../../fixtures/invalid-gatherers');

      await assert.rejects(loadGatherer(`${root}/missing-before-pass`),
        /beforePass\(\) method/);

      await assert.rejects(loadGatherer(`${root}/missing-pass`),
        /pass\(\) method/);

      await assert.rejects(loadGatherer(`${root}/missing-after-pass`),
        /afterPass\(\) method/);
    });
  });

  describe('#getPrintString', () => {
    it('doesn\'t include empty audit options in output', async () => {
      const aOpt = 'auditOption';
      const configJson = {
        extends: 'lighthouse:default',
        passes: [{
          passName: 'defaultPass',
          gatherers: [
            {path: 'script-elements'},
          ],
        }],
        audits: [
          // `options` merged into default `metrics` audit.
          {path: 'metrics', options: {aOpt}},
        ],
      };

      const printed = (await LegacyResolvedConfig.fromJson(configJson)).getPrintString();
      const printedConfig = JSON.parse(printed);

      // Check that options weren't completely eliminated.
      const metricsAudit = printedConfig.audits.find(a => a.path === 'metrics');
      assert.strictEqual(metricsAudit.options.aOpt, aOpt);

      for (const audit of printedConfig.audits) {
        if (audit.options) {
          assert.ok(Object.keys(audit.options).length > 0);
        }
      }
    });

    it('prints localized category titles', async () => {
      const printed = (await LegacyResolvedConfig.fromJson(legacyDefaultConfig)).getPrintString();
      const printedConfig = JSON.parse(printed);
      let localizableCount = 0;

      Object.entries(printedConfig.categories).forEach(([printedCategoryId, printedCategory]) => {
        const origTitle = origConfig.categories[printedCategoryId].title;
        if (format.isIcuMessage(origTitle)) localizableCount++;
        const i18nOrigTitle = format.getFormatted(origTitle, origConfig.settings.locale);

        assert.strictEqual(printedCategory.title, i18nOrigTitle);
      });

      // Should have localized at least one string.
      assert.ok(localizableCount > 0);
    });

    it('prints a valid ConfigJson that can make an identical Config', async () => {
      // depends on defaultConfig having a `path` for all gatherers and audits.
      const firstConfig = await LegacyResolvedConfig.fromJson(legacyDefaultConfig);
      const firstPrint = firstConfig.getPrintString();

      const secondConfig = await LegacyResolvedConfig.fromJson(JSON.parse(firstPrint));
      const secondPrint = secondConfig.getPrintString();

      assert.strictEqual(firstPrint, secondPrint);
    });
  });
});<|MERGE_RESOLUTION|>--- conflicted
+++ resolved
@@ -680,22 +680,15 @@
       },
     });
 
-<<<<<<< HEAD
-    assert.ok(config.audits.length, 'inherited audits by extension');
+    assert.ok(resolvedConfig.audits.length, 'inherited audits by extension');
     // +1 for `is-on-https`, +1 for `full-page-screenshot`, +1 for `entity-classification`.
-    assert.equal(config.audits.length, origConfig.categories.performance.auditRefs.length + 3);
-    assert.equal(config.passes.length, 1, 'filtered out passes');
-    assert.ok(config.audits.find(a => a.implementation.meta.id === 'is-on-https'));
-    assert.ok(config.audits.find(a => a.implementation.meta.id === 'full-page-screenshot'));
-=======
-    assert.ok(resolvedConfig.audits.length, 'inherited audits by extension');
-    // +1 for `is-on-https`, +1 for `full-page-screenshot`.
     assert.equal(
-      resolvedConfig.audits.length, origConfig.categories.performance.auditRefs.length + 2);
+      resolvedConfig.audits.length, origConfig.categories.performance.auditRefs.length + 3);
     assert.equal(resolvedConfig.passes.length, 1, 'filtered out passes');
     assert.ok(resolvedConfig.audits.find(a => a.implementation.meta.id === 'is-on-https'));
     assert.ok(resolvedConfig.audits.find(a => a.implementation.meta.id === 'full-page-screenshot'));
->>>>>>> 437eb4d7
+    assert.ok(
+      resolvedConfig.audits.find(a => a.implementation.meta.id === 'entity-classification'));
   });
 
   it('warns for invalid filters', async () => {
@@ -1267,22 +1260,15 @@
       };
       const resolvedConfig = await LegacyResolvedConfig.fromJson(extended);
       const selectedCategory = origConfig.categories.performance;
-<<<<<<< HEAD
-      // +1 for `service-worker`, +1 for `full-page-screenshot`, +1 for `entity-classification`
+      // +1 for `service-worker`, +1 for `full-page-screenshot`, +1 for `entity-classification`.
       const auditCount = Object.keys(selectedCategory.auditRefs).length + 3;
-      assert.equal(config.passes.length, 2, 'incorrect # of passes');
-      assert.equal(config.audits.length, auditCount, 'audit filtering failed');
-      assert.ok(config.audits.find(a => a.implementation.meta.id === 'service-worker'));
-      assert.ok(config.audits.find(a => a.implementation.meta.id === 'full-page-screenshot'));
-=======
-      // +1 for `service-worker`, +1 for `full-page-screenshot`.
-      const auditCount = Object.keys(selectedCategory.auditRefs).length + 2;
       assert.equal(resolvedConfig.passes.length, 2, 'incorrect # of passes');
       assert.equal(resolvedConfig.audits.length, auditCount, 'audit filtering failed');
       assert.ok(resolvedConfig.audits.find(a => a.implementation.meta.id === 'service-worker'));
       assert.ok(
         resolvedConfig.audits.find(a => a.implementation.meta.id === 'full-page-screenshot'));
->>>>>>> 437eb4d7
+      assert.ok(
+        resolvedConfig.audits.find(a => a.implementation.meta.id === 'entity-classification'));
     });
 
     it('should support redundant filtering', async () => {
@@ -1295,23 +1281,17 @@
       };
       const resolvedConfig = await LegacyResolvedConfig.fromJson(extended);
       const selectedCategory = origConfig.categories.pwa;
-<<<<<<< HEAD
       // +1 for `full-page-screenshot`, +1 for `entity-classification`.
       const auditCount = Object.keys(selectedCategory.auditRefs).length + 2;
-      assert.equal(config.passes.length, 2, 'incorrect # of passes');
-      assert.equal(config.audits.length, auditCount, 'audit filtering failed');
-      assert.ok(config.audits.find(a => a.implementation.meta.id === 'full-page-screenshot'));
-=======
-      // +1 for `full-page-screenshot`.
-      const auditCount = Object.keys(selectedCategory.auditRefs).length + 1;
       assert.equal(resolvedConfig.passes.length, 2, 'incorrect # of passes');
       assert.equal(resolvedConfig.audits.length, auditCount, 'audit filtering failed');
       assert.ok(
         resolvedConfig.audits.find(a => a.implementation.meta.id === 'full-page-screenshot'));
->>>>>>> 437eb4d7
-    });
-
-    it('should keep full-page-screenshot even if onlyCategories is set', async () => {
+      assert.ok(
+        resolvedConfig.audits.find(a => a.implementation.meta.id === 'entity-classification'));
+    });
+
+    it('should keep filter-resistant audits even if onlyCategories is set', async () => {
       assert.ok(origConfig.audits.includes('full-page-screenshot'));
       // full-page-screenshot does not belong to a category.
       const matchCategories = Object.values(origConfig.categories).filter(cat =>
@@ -1328,9 +1308,11 @@
 
       assert.ok(
         resolvedConfig.audits.find(a => a.implementation.meta.id === 'full-page-screenshot'));
-    });
-
-    it('should keep full-page-screenshot even if skipAudits is set', async () => {
+      assert.ok(
+        resolvedConfig.audits.find(a => a.implementation.meta.id === 'entity-classification'));
+    });
+
+    it('should keep filter-resistant audits even if skipAudits is set', async () => {
       const extended = {
         extends: 'lighthouse:default',
         settings: {
@@ -1340,6 +1322,8 @@
       const resolvedConfig = await LegacyResolvedConfig.fromJson(extended);
       assert.ok(
         resolvedConfig.audits.find(a => a.implementation.meta.id === 'full-page-screenshot'));
+      assert.ok(
+        resolvedConfig.audits.find(a => a.implementation.meta.id === 'entity-classification'));
     });
   });
 
