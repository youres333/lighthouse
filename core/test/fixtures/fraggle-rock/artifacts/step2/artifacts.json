{
  "fetchTime": "2023-01-13T23:28:01.888Z",
  "Timing": [
    {
      "name": "lh:config",
      "entryType": "measure",
      "startTime": 0,
      "duration": 1,
      "detail": null,
      "gather": true
    },
    {
      "name": "lh:config:resolveArtifactsToDefns",
      "entryType": "measure",
      "startTime": 1,
      "duration": 1,
      "detail": null,
      "gather": true
    },
    {
      "name": "lh:config:resolveNavigationsToDefns",
      "entryType": "measure",
      "startTime": 2,
      "duration": 1,
      "detail": null,
      "gather": true
    },
    {
      "name": "lh:driver:connect",
      "entryType": "measure",
      "startTime": 3,
      "duration": 1,
      "detail": null,
      "gather": true
    },
    {
      "name": "lh:runner:gather",
      "entryType": "measure",
      "startTime": 4,
      "duration": 1,
      "detail": null,
      "gather": true
    },
    {
      "name": "lh:gather:getBenchmarkIndex",
      "entryType": "measure",
      "startTime": 5,
      "duration": 1,
      "detail": null,
      "gather": true
    },
    {
      "name": "lh:gather:getVersion",
      "entryType": "measure",
      "startTime": 6,
      "duration": 1,
      "detail": null,
      "gather": true
    },
    {
      "name": "lh:gather:getArtifact:Accessibility",
      "entryType": "measure",
      "startTime": 7,
      "duration": 1,
<<<<<<< HEAD
      "detail": null,
      "gather": true
=======
      "detail": null
    },
    {
      "name": "lh:gather:getArtifact:AnchorElements",
      "entryType": "measure",
      "startTime": 8,
      "duration": 1,
      "detail": null
    },
    {
      "name": "lh:gather:getArtifact:Doctype",
      "entryType": "measure",
      "startTime": 9,
      "duration": 1,
      "detail": null
    },
    {
      "name": "lh:gather:getArtifact:DOMStats",
      "entryType": "measure",
      "startTime": 10,
      "duration": 1,
      "detail": null
    },
    {
      "name": "lh:gather:getArtifact:EmbeddedContent",
      "entryType": "measure",
      "startTime": 11,
      "duration": 1,
      "detail": null
    },
    {
      "name": "lh:gather:getArtifact:FontSize",
      "entryType": "measure",
      "startTime": 12,
      "duration": 1,
      "detail": null
    },
    {
      "name": "lh:gather:getArtifact:Inputs",
      "entryType": "measure",
      "startTime": 13,
      "duration": 1,
      "detail": null
    },
    {
      "name": "lh:gather:getArtifact:ImageElements",
      "entryType": "measure",
      "startTime": 14,
      "duration": 1,
      "detail": null
    },
    {
      "name": "lh:gather:getArtifact:MetaElements",
      "entryType": "measure",
      "startTime": 15,
      "duration": 1,
      "detail": null
    },
    {
      "name": "lh:gather:getArtifact:RobotsTxt",
      "entryType": "measure",
      "startTime": 16,
      "duration": 1,
      "detail": null
    },
    {
      "name": "lh:gather:getArtifact:Stacks",
      "entryType": "measure",
      "startTime": 17,
      "duration": 1,
      "detail": null
    },
    {
      "name": "lh:gather:collectStacks",
      "entryType": "measure",
      "startTime": 18,
      "duration": 1,
      "detail": null
    },
    {
      "name": "lh:gather:getArtifact:TapTargets",
      "entryType": "measure",
      "startTime": 19,
      "duration": 1,
      "detail": null
    },
    {
      "name": "lh:gather:getArtifact:ViewportDimensions",
      "entryType": "measure",
      "startTime": 20,
      "duration": 1,
      "detail": null
    },
    {
      "name": "lh:gather:getArtifact:FullPageScreenshot",
      "entryType": "measure",
      "startTime": 21,
      "duration": 1,
      "detail": null
>>>>>>> e713de19
    }
  ],
  "LighthouseRunWarnings": [],
  "settings": {
    "output": "json",
    "maxWaitForFcp": 30000,
    "maxWaitForLoad": 45000,
    "pauseAfterFcpMs": 1000,
    "pauseAfterLoadMs": 1000,
    "networkQuietThresholdMs": 1000,
    "cpuQuietThresholdMs": 1000,
    "formFactor": "mobile",
    "throttling": {
      "rttMs": 150,
      "throughputKbps": 1638.4,
      "requestLatencyMs": 562.5,
      "downloadThroughputKbps": 1474.5600000000002,
      "uploadThroughputKbps": 675,
      "cpuSlowdownMultiplier": 4
    },
    "throttlingMethod": "simulate",
    "screenEmulation": {
      "mobile": true,
      "width": 412,
      "height": 823,
      "deviceScaleFactor": 1.75,
      "disabled": false
    },
    "emulatedUserAgent": "Mozilla/5.0 (Linux; Android 11; moto g power (2022)) AppleWebKit/537.36 (KHTML, like Gecko) Chrome/109.0.0.0 Mobile Safari/537.36",
    "auditMode": false,
    "gatherMode": false,
    "disableStorageReset": false,
    "debugNavigation": false,
    "channel": "node",
    "usePassiveGathering": true,
    "disableFullPageScreenshot": false,
    "skipAboutBlank": false,
    "blankPage": "about:blank",
    "budgets": null,
    "locale": "en-US",
    "blockedUrlPatterns": null,
    "additionalTraceCategories": null,
    "extraHeaders": null,
    "precomputedLanternData": null,
    "onlyAudits": null,
    "onlyCategories": null,
    "skipAudits": [
      "uses-http2"
    ]
  },
  "BenchmarkIndex": 1807,
  "HostUserAgent": "Mozilla/5.0 (Macintosh; Intel Mac OS X 10_15_7) AppleWebKit/537.36 (KHTML, like Gecko) Chrome/111.0.0.0 Safari/537.36",
  "HostFormFactor": "desktop",
  "URL": {
    "finalDisplayedUrl": "https://www.mikescerealshack.co/search?q=call+of+duty"
  },
  "PageLoadError": null,
  "GatherContext": {
    "gatherMode": "snapshot"
  },
  "Stacks": [
    {
      "detector": "js",
      "id": "react",
      "name": "React",
      "npm": "react"
    },
    {
      "detector": "js",
      "id": "react-fast",
      "name": "React (Fast path)",
      "npm": "react"
    },
    {
      "detector": "js",
      "id": "next",
      "name": "Next.js",
      "version": "10.0.6",
      "npm": "next"
    },
    {
      "detector": "js",
      "id": "next-fast",
      "name": "Next.js (Fast path)",
      "npm": "next"
    }
  ],
  "NetworkUserAgent": "",
  "WebAppManifest": null,
  "InstallabilityErrors": {
    "errors": []
  },
  "Accessibility": {
    "violations": [
      {
        "id": "color-contrast",
        "impact": "serious",
        "tags": [
          "cat.color",
          "wcag2aa",
          "wcag143"
        ],
        "nodes": [
          {
            "target": [
              "a:nth-child(4) > .sm\\:flex-nowrap.hover\\:bg-gray-100.rounded-sm > .max-w-full.sm\\:hidden.mt-1 > div > .truncate.text-sm > .text-gray-400.mr-2"
            ],
            "failureSummary": "Fix any of the following:\n  Element has insufficient color contrast of 2.53 (foreground color: #9ca3af, background color: #ffffff, font size: 10.5pt (14px), font weight: normal). Expected contrast ratio of 4.5:1",
            "node": {
              "lhId": "1-0-SPAN",
              "devtoolsNodePath": "1,HTML,1,BODY,0,DIV,0,DIV,3,MAIN,3,A,0,DIV,2,DIV,0,DIV,0,DIV,0,SPAN",
              "selector": "div.max-w-full > div > div.text-sm > span.text-gray-400",
              "boundingRect": {
                "top": 438,
                "bottom": 458,
                "left": 24,
                "right": 68,
                "width": 44,
                "height": 20
              },
              "snippet": "<span class=\"text-gray-400 mr-2\">",
              "nodeLabel": "Karen:"
            },
            "relatedNodes": [
              {
                "lhId": "1-1-MAIN",
                "devtoolsNodePath": "1,HTML,1,BODY,0,DIV,0,DIV,3,MAIN",
                "selector": "body > div#__next > div.flex > main#main-content",
                "boundingRect": {
                  "top": 80,
                  "bottom": 1584,
                  "left": 0,
                  "right": 360,
                  "width": 360,
                  "height": 1504
                },
                "snippet": "<main id=\"main-content\" class=\"w-full bg-white rounded-lg p-4 relative overflow-hidden\" style=\"box-shadow: black 0px 2px 1px;\">",
                "nodeLabel": "\"call of duty\" Search Results\nGo\nS8E13 Jury Duty\n10:41-11:34\nOscar:Wow, it's so…"
              }
            ]
          },
          {
            "target": [
              "a:nth-child(5) > .sm\\:flex-nowrap.hover\\:bg-gray-100.rounded-sm > .px-4.flex-grow.justify-center > .sm\\:flex-row.sm\\:items-center.flex-col > .text-gray-500.text-xs.leading-normal"
            ],
            "failureSummary": "Fix any of the following:\n  Element has insufficient color contrast of 4.39 (foreground color: #6b7280, background color: #f3f4f6, font size: 9.0pt (12px), font weight: normal). Expected contrast ratio of 4.5:1",
            "node": {
              "lhId": "1-2-DIV",
              "devtoolsNodePath": "1,HTML,1,BODY,0,DIV,0,DIV,3,MAIN,4,A,0,DIV,1,DIV,0,DIV,1,DIV",
              "selector": "div.flex > div.px-4 > div.flex > div.text-gray-500",
              "boundingRect": {
                "top": 525,
                "bottom": 543,
                "left": 152,
                "right": 320,
                "width": 168,
                "height": 18
              },
              "snippet": "<div class=\"text-gray-500 text-xs leading-normal\">",
              "nodeLabel": "3:34-4:07"
            },
            "relatedNodes": [
              {
                "lhId": "1-3-DIV",
                "devtoolsNodePath": "1,HTML,1,BODY,0,DIV,0,DIV,3,MAIN,4,A,0,DIV",
                "selector": "div.flex > main#main-content > a > div.flex",
                "boundingRect": {
                  "top": 482,
                  "bottom": 586,
                  "left": 16,
                  "right": 344,
                  "width": 328,
                  "height": 104
                },
                "snippet": "<div class=\"flex flex-row flex-wrap sm:flex-nowrap p-2 mb-4 hover:bg-gray-100 cursor-p…\">",
                "nodeLabel": "S3E3 The Coup\n3:34-4:07\nJim:…game called Call of Duty, and …"
              }
            ]
          },
          {
            "target": [
              "a:nth-child(5) > .sm\\:flex-nowrap.hover\\:bg-gray-100.rounded-sm > .max-w-full.sm\\:hidden.mt-1 > div > .truncate.text-sm > .text-gray-400.mr-2"
            ],
            "failureSummary": "Fix any of the following:\n  Element has insufficient color contrast of 2.3 (foreground color: #9ca3af, background color: #f3f4f6, font size: 10.5pt (14px), font weight: normal). Expected contrast ratio of 4.5:1",
            "node": {
              "lhId": "1-4-SPAN",
              "devtoolsNodePath": "1,HTML,1,BODY,0,DIV,0,DIV,3,MAIN,4,A,0,DIV,2,DIV,0,DIV,0,DIV,0,SPAN",
              "selector": "div.max-w-full > div > div.text-sm > span.text-gray-400",
              "boundingRect": {
                "top": 558,
                "bottom": 578,
                "left": 24,
                "right": 52,
                "width": 28,
                "height": 20
              },
              "snippet": "<span class=\"text-gray-400 mr-2\">",
              "nodeLabel": "Jim:"
            },
            "relatedNodes": [
              {
                "lhId": "1-3-DIV",
                "devtoolsNodePath": "1,HTML,1,BODY,0,DIV,0,DIV,3,MAIN,4,A,0,DIV",
                "selector": "div.flex > main#main-content > a > div.flex",
                "boundingRect": {
                  "top": 482,
                  "bottom": 586,
                  "left": 16,
                  "right": 344,
                  "width": 328,
                  "height": 104
                },
                "snippet": "<div class=\"flex flex-row flex-wrap sm:flex-nowrap p-2 mb-4 hover:bg-gray-100 cursor-p…\">",
                "nodeLabel": "S3E3 The Coup\n3:34-4:07\nJim:…game called Call of Duty, and …"
              }
            ]
          },
          {
            "target": [
              "a:nth-child(6) > .sm\\:flex-nowrap.hover\\:bg-gray-100.rounded-sm > .max-w-full.sm\\:hidden.mt-1 > div > .truncate.text-sm:nth-child(1) > .text-gray-400.mr-2"
            ],
            "failureSummary": "Fix any of the following:\n  Element has insufficient color contrast of 2.53 (foreground color: #9ca3af, background color: #ffffff, font size: 10.5pt (14px), font weight: normal). Expected contrast ratio of 4.5:1",
            "node": {
              "lhId": "1-5-SPAN",
              "devtoolsNodePath": "1,HTML,1,BODY,0,DIV,0,DIV,3,MAIN,5,A,0,DIV,2,DIV,0,DIV,0,DIV,0,SPAN",
              "selector": "div.max-w-full > div > div.text-sm > span.text-gray-400",
              "boundingRect": {
                "top": 680,
                "bottom": 700,
                "left": 24,
                "right": 75,
                "width": 51,
                "height": 20
              },
              "snippet": "<span class=\"text-gray-400 mr-2\">",
              "nodeLabel": "Dwight:"
            },
            "relatedNodes": [
              {
                "lhId": "1-1-MAIN",
                "devtoolsNodePath": "1,HTML,1,BODY,0,DIV,0,DIV,3,MAIN",
                "selector": "body > div#__next > div.flex > main#main-content",
                "boundingRect": {
                  "top": 80,
                  "bottom": 1584,
                  "left": 0,
                  "right": 360,
                  "width": 360,
                  "height": 1504
                },
                "snippet": "<main id=\"main-content\" class=\"w-full bg-white rounded-lg p-4 relative overflow-hidden\" style=\"box-shadow: black 0px 2px 1px;\">",
                "nodeLabel": "\"call of duty\" Search Results\nGo\nS8E13 Jury Duty\n10:41-11:34\nOscar:Wow, it's so…"
              }
            ]
          },
          {
            "target": [
              "a:nth-child(6) > .sm\\:flex-nowrap.hover\\:bg-gray-100.rounded-sm > .max-w-full.sm\\:hidden.mt-1 > div > .truncate.text-sm:nth-child(2) > .text-gray-400.mr-2"
            ],
            "failureSummary": "Fix any of the following:\n  Element has insufficient color contrast of 2.53 (foreground color: #9ca3af, background color: #ffffff, font size: 10.5pt (14px), font weight: normal). Expected contrast ratio of 4.5:1",
            "node": {
              "lhId": "1-6-SPAN",
              "devtoolsNodePath": "1,HTML,1,BODY,0,DIV,0,DIV,3,MAIN,5,A,0,DIV,2,DIV,0,DIV,1,DIV,0,SPAN",
              "selector": "div.max-w-full > div > div.text-sm > span.text-gray-400",
              "boundingRect": {
                "top": 700,
                "bottom": 720,
                "left": 24,
                "right": 61,
                "width": 37,
                "height": 20
              },
              "snippet": "<span class=\"text-gray-400 mr-2\">",
              "nodeLabel": "Toby:"
            },
            "relatedNodes": [
              {
                "lhId": "1-1-MAIN",
                "devtoolsNodePath": "1,HTML,1,BODY,0,DIV,0,DIV,3,MAIN",
                "selector": "body > div#__next > div.flex > main#main-content",
                "boundingRect": {
                  "top": 80,
                  "bottom": 1584,
                  "left": 0,
                  "right": 360,
                  "width": 360,
                  "height": 1504
                },
                "snippet": "<main id=\"main-content\" class=\"w-full bg-white rounded-lg p-4 relative overflow-hidden\" style=\"box-shadow: black 0px 2px 1px;\">",
                "nodeLabel": "\"call of duty\" Search Results\nGo\nS8E13 Jury Duty\n10:41-11:34\nOscar:Wow, it's so…"
              }
            ]
          },
          {
            "target": [
              "a:nth-child(6) > .sm\\:flex-nowrap.hover\\:bg-gray-100.rounded-sm > .max-w-full.sm\\:hidden.mt-1 > div > .truncate.text-sm:nth-child(3) > .text-gray-400.mr-2"
            ],
            "failureSummary": "Fix any of the following:\n  Element has insufficient color contrast of 2.53 (foreground color: #9ca3af, background color: #ffffff, font size: 10.5pt (14px), font weight: normal). Expected contrast ratio of 4.5:1",
            "node": {
              "lhId": "1-7-SPAN",
              "devtoolsNodePath": "1,HTML,1,BODY,0,DIV,0,DIV,3,MAIN,5,A,0,DIV,2,DIV,0,DIV,2,DIV,0,SPAN",
              "selector": "div.max-w-full > div > div.text-sm > span.text-gray-400",
              "boundingRect": {
                "top": 720,
                "bottom": 740,
                "left": 24,
                "right": 63,
                "width": 39,
                "height": 20
              },
              "snippet": "<span class=\"text-gray-400 mr-2\">",
              "nodeLabel": "Andy:"
            },
            "relatedNodes": [
              {
                "lhId": "1-1-MAIN",
                "devtoolsNodePath": "1,HTML,1,BODY,0,DIV,0,DIV,3,MAIN",
                "selector": "body > div#__next > div.flex > main#main-content",
                "boundingRect": {
                  "top": 80,
                  "bottom": 1584,
                  "left": 0,
                  "right": 360,
                  "width": 360,
                  "height": 1504
                },
                "snippet": "<main id=\"main-content\" class=\"w-full bg-white rounded-lg p-4 relative overflow-hidden\" style=\"box-shadow: black 0px 2px 1px;\">",
                "nodeLabel": "\"call of duty\" Search Results\nGo\nS8E13 Jury Duty\n10:41-11:34\nOscar:Wow, it's so…"
              }
            ]
          },
          {
            "target": [
              "a:nth-child(7) > .sm\\:flex-nowrap.hover\\:bg-gray-100.rounded-sm > .max-w-full.sm\\:hidden.mt-1 > div > .truncate.text-sm:nth-child(1) > .text-gray-400.mr-2"
            ],
            "failureSummary": "Fix any of the following:\n  Element has insufficient color contrast of 2.53 (foreground color: #9ca3af, background color: #ffffff, font size: 10.5pt (14px), font weight: normal). Expected contrast ratio of 4.5:1",
            "node": {
              "lhId": "1-8-SPAN",
              "devtoolsNodePath": "1,HTML,1,BODY,0,DIV,0,DIV,3,MAIN,6,A,0,DIV,2,DIV,0,DIV,0,DIV,0,SPAN",
              "selector": "div.max-w-full > div > div.text-sm > span.text-gray-400",
              "boundingRect": {
                "top": 840,
                "bottom": 860,
                "left": 24,
                "right": 78,
                "width": 54,
                "height": 20
              },
              "snippet": "<span class=\"text-gray-400 mr-2\">",
              "nodeLabel": "Ernesto:"
            },
            "relatedNodes": [
              {
                "lhId": "1-1-MAIN",
                "devtoolsNodePath": "1,HTML,1,BODY,0,DIV,0,DIV,3,MAIN",
                "selector": "body > div#__next > div.flex > main#main-content",
                "boundingRect": {
                  "top": 80,
                  "bottom": 1584,
                  "left": 0,
                  "right": 360,
                  "width": 360,
                  "height": 1504
                },
                "snippet": "<main id=\"main-content\" class=\"w-full bg-white rounded-lg p-4 relative overflow-hidden\" style=\"box-shadow: black 0px 2px 1px;\">",
                "nodeLabel": "\"call of duty\" Search Results\nGo\nS8E13 Jury Duty\n10:41-11:34\nOscar:Wow, it's so…"
              }
            ]
          },
          {
            "target": [
              "a:nth-child(7) > .sm\\:flex-nowrap.hover\\:bg-gray-100.rounded-sm > .max-w-full.sm\\:hidden.mt-1 > div > .truncate.text-sm:nth-child(2) > .text-gray-400.mr-2"
            ],
            "failureSummary": "Fix any of the following:\n  Element has insufficient color contrast of 2.53 (foreground color: #9ca3af, background color: #ffffff, font size: 10.5pt (14px), font weight: normal). Expected contrast ratio of 4.5:1",
            "node": {
              "lhId": "1-9-SPAN",
              "devtoolsNodePath": "1,HTML,1,BODY,0,DIV,0,DIV,3,MAIN,6,A,0,DIV,2,DIV,0,DIV,1,DIV,0,SPAN",
              "selector": "div.max-w-full > div > div.text-sm > span.text-gray-400",
              "boundingRect": {
                "top": 860,
                "bottom": 880,
                "left": 24,
                "right": 60,
                "width": 36,
                "height": 20
              },
              "snippet": "<span class=\"text-gray-400 mr-2\">",
              "nodeLabel": "Nate:"
            },
            "relatedNodes": [
              {
                "lhId": "1-1-MAIN",
                "devtoolsNodePath": "1,HTML,1,BODY,0,DIV,0,DIV,3,MAIN",
                "selector": "body > div#__next > div.flex > main#main-content",
                "boundingRect": {
                  "top": 80,
                  "bottom": 1584,
                  "left": 0,
                  "right": 360,
                  "width": 360,
                  "height": 1504
                },
                "snippet": "<main id=\"main-content\" class=\"w-full bg-white rounded-lg p-4 relative overflow-hidden\" style=\"box-shadow: black 0px 2px 1px;\">",
                "nodeLabel": "\"call of duty\" Search Results\nGo\nS8E13 Jury Duty\n10:41-11:34\nOscar:Wow, it's so…"
              }
            ]
          },
          {
            "target": [
              "a:nth-child(7) > .sm\\:flex-nowrap.hover\\:bg-gray-100.rounded-sm > .max-w-full.sm\\:hidden.mt-1 > div > .truncate.text-sm:nth-child(3) > .text-gray-400.mr-2"
            ],
            "failureSummary": "Fix any of the following:\n  Element has insufficient color contrast of 2.53 (foreground color: #9ca3af, background color: #ffffff, font size: 10.5pt (14px), font weight: normal). Expected contrast ratio of 4.5:1",
            "node": {
              "lhId": "1-10-SPAN",
              "devtoolsNodePath": "1,HTML,1,BODY,0,DIV,0,DIV,3,MAIN,6,A,0,DIV,2,DIV,0,DIV,2,DIV,0,SPAN",
              "selector": "div.max-w-full > div > div.text-sm > span.text-gray-400",
              "boundingRect": {
                "top": 880,
                "bottom": 900,
                "left": 24,
                "right": 75,
                "width": 51,
                "height": 20
              },
              "snippet": "<span class=\"text-gray-400 mr-2\">",
              "nodeLabel": "Dwight:"
            },
            "relatedNodes": [
              {
                "lhId": "1-1-MAIN",
                "devtoolsNodePath": "1,HTML,1,BODY,0,DIV,0,DIV,3,MAIN",
                "selector": "body > div#__next > div.flex > main#main-content",
                "boundingRect": {
                  "top": 80,
                  "bottom": 1584,
                  "left": 0,
                  "right": 360,
                  "width": 360,
                  "height": 1504
                },
                "snippet": "<main id=\"main-content\" class=\"w-full bg-white rounded-lg p-4 relative overflow-hidden\" style=\"box-shadow: black 0px 2px 1px;\">",
                "nodeLabel": "\"call of duty\" Search Results\nGo\nS8E13 Jury Duty\n10:41-11:34\nOscar:Wow, it's so…"
              }
            ]
          },
          {
            "target": [
              "a[href=\"/scenes/s8/e3/8?q=call+of+duty\"] > .sm\\:flex-nowrap.hover\\:bg-gray-100.rounded-sm > .max-w-full.sm\\:hidden.mt-1 > div > .truncate.text-sm:nth-child(1) > .text-gray-400.mr-2"
            ],
            "failureSummary": "Fix any of the following:\n  Element has insufficient color contrast of 2.53 (foreground color: #9ca3af, background color: #ffffff, font size: 10.5pt (14px), font weight: normal). Expected contrast ratio of 4.5:1",
            "node": {
              "lhId": "1-11-SPAN",
              "devtoolsNodePath": "1,HTML,1,BODY,0,DIV,0,DIV,3,MAIN,7,A,0,DIV,2,DIV,0,DIV,0,DIV,0,SPAN",
              "selector": "div.max-w-full > div > div.text-sm > span.text-gray-400",
              "boundingRect": {
                "top": 1000,
                "bottom": 1020,
                "left": 24,
                "right": 52,
                "width": 28,
                "height": 20
              },
              "snippet": "<span class=\"text-gray-400 mr-2\">",
              "nodeLabel": "Erin:"
            },
            "relatedNodes": [
              {
                "lhId": "1-1-MAIN",
                "devtoolsNodePath": "1,HTML,1,BODY,0,DIV,0,DIV,3,MAIN",
                "selector": "body > div#__next > div.flex > main#main-content",
                "boundingRect": {
                  "top": 80,
                  "bottom": 1584,
                  "left": 0,
                  "right": 360,
                  "width": 360,
                  "height": 1504
                },
                "snippet": "<main id=\"main-content\" class=\"w-full bg-white rounded-lg p-4 relative overflow-hidden\" style=\"box-shadow: black 0px 2px 1px;\">",
                "nodeLabel": "\"call of duty\" Search Results\nGo\nS8E13 Jury Duty\n10:41-11:34\nOscar:Wow, it's so…"
              }
            ]
          },
          {
            "target": [
              "a[href=\"/scenes/s8/e3/8?q=call+of+duty\"] > .sm\\:flex-nowrap.hover\\:bg-gray-100.rounded-sm > .max-w-full.sm\\:hidden.mt-1 > div > .truncate.text-sm:nth-child(2) > .text-gray-400.mr-2"
            ],
            "failureSummary": "Fix any of the following:\n  Element has insufficient color contrast of 2.53 (foreground color: #9ca3af, background color: #ffffff, font size: 10.5pt (14px), font weight: normal). Expected contrast ratio of 4.5:1",
            "node": {
              "lhId": "1-12-SPAN",
              "devtoolsNodePath": "1,HTML,1,BODY,0,DIV,0,DIV,3,MAIN,7,A,0,DIV,2,DIV,0,DIV,1,DIV,0,SPAN",
              "selector": "div.max-w-full > div > div.text-sm > span.text-gray-400",
              "boundingRect": {
                "top": 1020,
                "bottom": 1040,
                "left": 24,
                "right": 63,
                "width": 39,
                "height": 20
              },
              "snippet": "<span class=\"text-gray-400 mr-2\">",
              "nodeLabel": "Andy:"
            },
            "relatedNodes": [
              {
                "lhId": "1-1-MAIN",
                "devtoolsNodePath": "1,HTML,1,BODY,0,DIV,0,DIV,3,MAIN",
                "selector": "body > div#__next > div.flex > main#main-content",
                "boundingRect": {
                  "top": 80,
                  "bottom": 1584,
                  "left": 0,
                  "right": 360,
                  "width": 360,
                  "height": 1504
                },
                "snippet": "<main id=\"main-content\" class=\"w-full bg-white rounded-lg p-4 relative overflow-hidden\" style=\"box-shadow: black 0px 2px 1px;\">",
                "nodeLabel": "\"call of duty\" Search Results\nGo\nS8E13 Jury Duty\n10:41-11:34\nOscar:Wow, it's so…"
              }
            ]
          },
          {
            "target": [
              "a[href=\"/scenes/s8/e3/8?q=call+of+duty\"] > .sm\\:flex-nowrap.hover\\:bg-gray-100.rounded-sm > .max-w-full.sm\\:hidden.mt-1 > div > .truncate.text-sm:nth-child(3) > .text-gray-400.mr-2"
            ],
            "failureSummary": "Fix any of the following:\n  Element has insufficient color contrast of 2.53 (foreground color: #9ca3af, background color: #ffffff, font size: 10.5pt (14px), font weight: normal). Expected contrast ratio of 4.5:1",
            "node": {
              "lhId": "1-13-SPAN",
              "devtoolsNodePath": "1,HTML,1,BODY,0,DIV,0,DIV,3,MAIN,7,A,0,DIV,2,DIV,0,DIV,2,DIV,0,SPAN",
              "selector": "div.max-w-full > div > div.text-sm > span.text-gray-400",
              "boundingRect": {
                "top": 1040,
                "bottom": 1060,
                "left": 24,
                "right": 68,
                "width": 44,
                "height": 20
              },
              "snippet": "<span class=\"text-gray-400 mr-2\">",
              "nodeLabel": "Oscar:"
            },
            "relatedNodes": [
              {
                "lhId": "1-1-MAIN",
                "devtoolsNodePath": "1,HTML,1,BODY,0,DIV,0,DIV,3,MAIN",
                "selector": "body > div#__next > div.flex > main#main-content",
                "boundingRect": {
                  "top": 80,
                  "bottom": 1584,
                  "left": 0,
                  "right": 360,
                  "width": 360,
                  "height": 1504
                },
                "snippet": "<main id=\"main-content\" class=\"w-full bg-white rounded-lg p-4 relative overflow-hidden\" style=\"box-shadow: black 0px 2px 1px;\">",
                "nodeLabel": "\"call of duty\" Search Results\nGo\nS8E13 Jury Duty\n10:41-11:34\nOscar:Wow, it's so…"
              }
            ]
          },
          {
            "target": [
              "a:nth-child(9) > .sm\\:flex-nowrap.hover\\:bg-gray-100.rounded-sm > .max-w-full.sm\\:hidden.mt-1 > div > .truncate.text-sm:nth-child(1) > .text-gray-400.mr-2"
            ],
            "failureSummary": "Fix any of the following:\n  Element has insufficient color contrast of 2.53 (foreground color: #9ca3af, background color: #ffffff, font size: 10.5pt (14px), font weight: normal). Expected contrast ratio of 4.5:1",
            "node": {
              "lhId": "1-14-SPAN",
              "devtoolsNodePath": "1,HTML,1,BODY,0,DIV,0,DIV,3,MAIN,8,A,0,DIV,2,DIV,0,DIV,0,DIV,0,SPAN",
              "selector": "div.max-w-full > div > div.text-sm > span.text-gray-400",
              "boundingRect": {
                "top": 1160,
                "bottom": 1180,
                "left": 24,
                "right": 75,
                "width": 51,
                "height": 20
              },
              "snippet": "<span class=\"text-gray-400 mr-2\">",
              "nodeLabel": "Dwight:"
            },
            "relatedNodes": [
              {
                "lhId": "1-1-MAIN",
                "devtoolsNodePath": "1,HTML,1,BODY,0,DIV,0,DIV,3,MAIN",
                "selector": "body > div#__next > div.flex > main#main-content",
                "boundingRect": {
                  "top": 80,
                  "bottom": 1584,
                  "left": 0,
                  "right": 360,
                  "width": 360,
                  "height": 1504
                },
                "snippet": "<main id=\"main-content\" class=\"w-full bg-white rounded-lg p-4 relative overflow-hidden\" style=\"box-shadow: black 0px 2px 1px;\">",
                "nodeLabel": "\"call of duty\" Search Results\nGo\nS8E13 Jury Duty\n10:41-11:34\nOscar:Wow, it's so…"
              }
            ]
          },
          {
            "target": [
              "a:nth-child(9) > .sm\\:flex-nowrap.hover\\:bg-gray-100.rounded-sm > .max-w-full.sm\\:hidden.mt-1 > div > .truncate.text-sm:nth-child(2) > .text-gray-400.mr-2"
            ],
            "failureSummary": "Fix any of the following:\n  Element has insufficient color contrast of 2.53 (foreground color: #9ca3af, background color: #ffffff, font size: 10.5pt (14px), font weight: normal). Expected contrast ratio of 4.5:1",
            "node": {
              "lhId": "1-15-SPAN",
              "devtoolsNodePath": "1,HTML,1,BODY,0,DIV,0,DIV,3,MAIN,8,A,0,DIV,2,DIV,0,DIV,1,DIV,0,SPAN",
              "selector": "div.max-w-full > div > div.text-sm > span.text-gray-400",
              "boundingRect": {
                "top": 1180,
                "bottom": 1200,
                "left": 24,
                "right": 68,
                "width": 44,
                "height": 20
              },
              "snippet": "<span class=\"text-gray-400 mr-2\">",
              "nodeLabel": "Darryl:"
            },
            "relatedNodes": [
              {
                "lhId": "1-1-MAIN",
                "devtoolsNodePath": "1,HTML,1,BODY,0,DIV,0,DIV,3,MAIN",
                "selector": "body > div#__next > div.flex > main#main-content",
                "boundingRect": {
                  "top": 80,
                  "bottom": 1584,
                  "left": 0,
                  "right": 360,
                  "width": 360,
                  "height": 1504
                },
                "snippet": "<main id=\"main-content\" class=\"w-full bg-white rounded-lg p-4 relative overflow-hidden\" style=\"box-shadow: black 0px 2px 1px;\">",
                "nodeLabel": "\"call of duty\" Search Results\nGo\nS8E13 Jury Duty\n10:41-11:34\nOscar:Wow, it's so…"
              }
            ]
          },
          {
            "target": [
              "a:nth-child(9) > .sm\\:flex-nowrap.hover\\:bg-gray-100.rounded-sm > .max-w-full.sm\\:hidden.mt-1 > div > .truncate.text-sm:nth-child(3) > .text-gray-400.mr-2"
            ],
            "failureSummary": "Fix any of the following:\n  Element has insufficient color contrast of 2.53 (foreground color: #9ca3af, background color: #ffffff, font size: 10.5pt (14px), font weight: normal). Expected contrast ratio of 4.5:1",
            "node": {
              "lhId": "1-16-SPAN",
              "devtoolsNodePath": "1,HTML,1,BODY,0,DIV,0,DIV,3,MAIN,8,A,0,DIV,2,DIV,0,DIV,2,DIV,0,SPAN",
              "selector": "div.max-w-full > div > div.text-sm > span.text-gray-400",
              "boundingRect": {
                "top": 1200,
                "bottom": 1220,
                "left": 24,
                "right": 63,
                "width": 39,
                "height": 20
              },
              "snippet": "<span class=\"text-gray-400 mr-2\">",
              "nodeLabel": "Andy:"
            },
            "relatedNodes": [
              {
                "lhId": "1-1-MAIN",
                "devtoolsNodePath": "1,HTML,1,BODY,0,DIV,0,DIV,3,MAIN",
                "selector": "body > div#__next > div.flex > main#main-content",
                "boundingRect": {
                  "top": 80,
                  "bottom": 1584,
                  "left": 0,
                  "right": 360,
                  "width": 360,
                  "height": 1504
                },
                "snippet": "<main id=\"main-content\" class=\"w-full bg-white rounded-lg p-4 relative overflow-hidden\" style=\"box-shadow: black 0px 2px 1px;\">",
                "nodeLabel": "\"call of duty\" Search Results\nGo\nS8E13 Jury Duty\n10:41-11:34\nOscar:Wow, it's so…"
              }
            ]
          },
          {
            "target": [
              "a:nth-child(10) > .sm\\:flex-nowrap.hover\\:bg-gray-100.rounded-sm > .max-w-full.sm\\:hidden.mt-1 > div > .truncate.text-sm:nth-child(1) > .text-gray-400.mr-2"
            ],
            "failureSummary": "Fix any of the following:\n  Element has insufficient color contrast of 2.53 (foreground color: #9ca3af, background color: #ffffff, font size: 10.5pt (14px), font weight: normal). Expected contrast ratio of 4.5:1",
            "node": {
              "lhId": "1-17-SPAN",
              "devtoolsNodePath": "1,HTML,1,BODY,0,DIV,0,DIV,3,MAIN,9,A,0,DIV,2,DIV,0,DIV,0,DIV,0,SPAN",
              "selector": "div.max-w-full > div > div.text-sm > span.text-gray-400",
              "boundingRect": {
                "top": 1322,
                "bottom": 1342,
                "left": 24,
                "right": 59,
                "width": 35,
                "height": 20
              },
              "snippet": "<span class=\"text-gray-400 mr-2\">",
              "nodeLabel": "Pam:"
            },
            "relatedNodes": [
              {
                "lhId": "1-1-MAIN",
                "devtoolsNodePath": "1,HTML,1,BODY,0,DIV,0,DIV,3,MAIN",
                "selector": "body > div#__next > div.flex > main#main-content",
                "boundingRect": {
                  "top": 80,
                  "bottom": 1584,
                  "left": 0,
                  "right": 360,
                  "width": 360,
                  "height": 1504
                },
                "snippet": "<main id=\"main-content\" class=\"w-full bg-white rounded-lg p-4 relative overflow-hidden\" style=\"box-shadow: black 0px 2px 1px;\">",
                "nodeLabel": "\"call of duty\" Search Results\nGo\nS8E13 Jury Duty\n10:41-11:34\nOscar:Wow, it's so…"
              }
            ]
          },
          {
            "target": [
              "a:nth-child(10) > .sm\\:flex-nowrap.hover\\:bg-gray-100.rounded-sm > .max-w-full.sm\\:hidden.mt-1 > div > .truncate.text-sm:nth-child(2) > .text-gray-400.mr-2"
            ],
            "failureSummary": "Fix any of the following:\n  Element has insufficient color contrast of 2.53 (foreground color: #9ca3af, background color: #ffffff, font size: 10.5pt (14px), font weight: normal). Expected contrast ratio of 4.5:1",
            "node": {
              "lhId": "1-18-SPAN",
              "devtoolsNodePath": "1,HTML,1,BODY,0,DIV,0,DIV,3,MAIN,9,A,0,DIV,2,DIV,0,DIV,1,DIV,0,SPAN",
              "selector": "div.max-w-full > div > div.text-sm > span.text-gray-400",
              "boundingRect": {
                "top": 1342,
                "bottom": 1362,
                "left": 24,
                "right": 75,
                "width": 51,
                "height": 20
              },
              "snippet": "<span class=\"text-gray-400 mr-2\">",
              "nodeLabel": "Dwight:"
            },
            "relatedNodes": [
              {
                "lhId": "1-1-MAIN",
                "devtoolsNodePath": "1,HTML,1,BODY,0,DIV,0,DIV,3,MAIN",
                "selector": "body > div#__next > div.flex > main#main-content",
                "boundingRect": {
                  "top": 80,
                  "bottom": 1584,
                  "left": 0,
                  "right": 360,
                  "width": 360,
                  "height": 1504
                },
                "snippet": "<main id=\"main-content\" class=\"w-full bg-white rounded-lg p-4 relative overflow-hidden\" style=\"box-shadow: black 0px 2px 1px;\">",
                "nodeLabel": "\"call of duty\" Search Results\nGo\nS8E13 Jury Duty\n10:41-11:34\nOscar:Wow, it's so…"
              }
            ]
          },
          {
            "target": [
              "a:nth-child(10) > .sm\\:flex-nowrap.hover\\:bg-gray-100.rounded-sm > .max-w-full.sm\\:hidden.mt-1 > div > .truncate.text-sm:nth-child(3) > .text-gray-400.mr-2"
            ],
            "failureSummary": "Fix any of the following:\n  Element has insufficient color contrast of 2.53 (foreground color: #9ca3af, background color: #ffffff, font size: 10.5pt (14px), font weight: normal). Expected contrast ratio of 4.5:1",
            "node": {
              "lhId": "1-19-SPAN",
              "devtoolsNodePath": "1,HTML,1,BODY,0,DIV,0,DIV,3,MAIN,9,A,0,DIV,2,DIV,0,DIV,2,DIV,0,SPAN",
              "selector": "div.max-w-full > div > div.text-sm > span.text-gray-400",
              "boundingRect": {
                "top": 1362,
                "bottom": 1382,
                "left": 24,
                "right": 68,
                "width": 44,
                "height": 20
              },
              "snippet": "<span class=\"text-gray-400 mr-2\">",
              "nodeLabel": "Oscar:"
            },
            "relatedNodes": [
              {
                "lhId": "1-1-MAIN",
                "devtoolsNodePath": "1,HTML,1,BODY,0,DIV,0,DIV,3,MAIN",
                "selector": "body > div#__next > div.flex > main#main-content",
                "boundingRect": {
                  "top": 80,
                  "bottom": 1584,
                  "left": 0,
                  "right": 360,
                  "width": 360,
                  "height": 1504
                },
                "snippet": "<main id=\"main-content\" class=\"w-full bg-white rounded-lg p-4 relative overflow-hidden\" style=\"box-shadow: black 0px 2px 1px;\">",
                "nodeLabel": "\"call of duty\" Search Results\nGo\nS8E13 Jury Duty\n10:41-11:34\nOscar:Wow, it's so…"
              }
            ]
          },
          {
            "target": [
              "a[href=\"/scenes/s9/e9/5?q=call+of+duty\"] > .sm\\:flex-nowrap.hover\\:bg-gray-100.rounded-sm > .max-w-full.sm\\:hidden.mt-1 > div > .truncate.text-sm:nth-child(1) > .text-gray-400.mr-2"
            ],
            "failureSummary": "Fix any of the following:\n  Element has insufficient color contrast of 2.53 (foreground color: #9ca3af, background color: #ffffff, font size: 10.5pt (14px), font weight: normal). Expected contrast ratio of 4.5:1",
            "node": {
              "lhId": "1-20-SPAN",
              "devtoolsNodePath": "1,HTML,1,BODY,0,DIV,0,DIV,3,MAIN,10,A,0,DIV,2,DIV,0,DIV,0,DIV,0,SPAN",
              "selector": "div.max-w-full > div > div.text-sm > span.text-gray-400",
              "boundingRect": {
                "top": 1484,
                "bottom": 1504,
                "left": 24,
                "right": 70,
                "width": 46,
                "height": 20
              },
              "snippet": "<span class=\"text-gray-400 mr-2\">",
              "nodeLabel": "Phyllis:"
            },
            "relatedNodes": [
              {
                "lhId": "1-1-MAIN",
                "devtoolsNodePath": "1,HTML,1,BODY,0,DIV,0,DIV,3,MAIN",
                "selector": "body > div#__next > div.flex > main#main-content",
                "boundingRect": {
                  "top": 80,
                  "bottom": 1584,
                  "left": 0,
                  "right": 360,
                  "width": 360,
                  "height": 1504
                },
                "snippet": "<main id=\"main-content\" class=\"w-full bg-white rounded-lg p-4 relative overflow-hidden\" style=\"box-shadow: black 0px 2px 1px;\">",
                "nodeLabel": "\"call of duty\" Search Results\nGo\nS8E13 Jury Duty\n10:41-11:34\nOscar:Wow, it's so…"
              }
            ]
          },
          {
            "target": [
              "a[href=\"/scenes/s9/e9/5?q=call+of+duty\"] > .sm\\:flex-nowrap.hover\\:bg-gray-100.rounded-sm > .max-w-full.sm\\:hidden.mt-1 > div > .truncate.text-sm:nth-child(2) > .text-gray-400.mr-2"
            ],
            "failureSummary": "Fix any of the following:\n  Element has insufficient color contrast of 2.53 (foreground color: #9ca3af, background color: #ffffff, font size: 10.5pt (14px), font weight: normal). Expected contrast ratio of 4.5:1",
            "node": {
              "lhId": "1-21-SPAN",
              "devtoolsNodePath": "1,HTML,1,BODY,0,DIV,0,DIV,3,MAIN,10,A,0,DIV,2,DIV,0,DIV,1,DIV,0,SPAN",
              "selector": "div.max-w-full > div > div.text-sm > span.text-gray-400",
              "boundingRect": {
                "top": 1504,
                "bottom": 1524,
                "left": 24,
                "right": 89,
                "width": 65,
                "height": 20
              },
              "snippet": "<span class=\"text-gray-400 mr-2\">",
              "nodeLabel": "Meredith:"
            },
            "relatedNodes": [
              {
                "lhId": "1-1-MAIN",
                "devtoolsNodePath": "1,HTML,1,BODY,0,DIV,0,DIV,3,MAIN",
                "selector": "body > div#__next > div.flex > main#main-content",
                "boundingRect": {
                  "top": 80,
                  "bottom": 1584,
                  "left": 0,
                  "right": 360,
                  "width": 360,
                  "height": 1504
                },
                "snippet": "<main id=\"main-content\" class=\"w-full bg-white rounded-lg p-4 relative overflow-hidden\" style=\"box-shadow: black 0px 2px 1px;\">",
                "nodeLabel": "\"call of duty\" Search Results\nGo\nS8E13 Jury Duty\n10:41-11:34\nOscar:Wow, it's so…"
              }
            ]
          },
          {
            "target": [
              "a[href=\"/scenes/s9/e9/5?q=call+of+duty\"] > .sm\\:flex-nowrap.hover\\:bg-gray-100.rounded-sm > .max-w-full.sm\\:hidden.mt-1 > div > .truncate.text-sm:nth-child(3) > .text-gray-400.mr-2"
            ],
            "failureSummary": "Fix any of the following:\n  Element has insufficient color contrast of 2.53 (foreground color: #9ca3af, background color: #ffffff, font size: 10.5pt (14px), font weight: normal). Expected contrast ratio of 4.5:1",
            "node": {
              "lhId": "1-22-SPAN",
              "devtoolsNodePath": "1,HTML,1,BODY,0,DIV,0,DIV,3,MAIN,10,A,0,DIV,2,DIV,0,DIV,2,DIV,0,SPAN",
              "selector": "div.max-w-full > div > div.text-sm > span.text-gray-400",
              "boundingRect": {
                "top": 1524,
                "bottom": 1544,
                "left": 24,
                "right": 75,
                "width": 51,
                "height": 20
              },
              "snippet": "<span class=\"text-gray-400 mr-2\">",
              "nodeLabel": "Dwight:"
            },
            "relatedNodes": [
              {
                "lhId": "1-1-MAIN",
                "devtoolsNodePath": "1,HTML,1,BODY,0,DIV,0,DIV,3,MAIN",
                "selector": "body > div#__next > div.flex > main#main-content",
                "boundingRect": {
                  "top": 80,
                  "bottom": 1584,
                  "left": 0,
                  "right": 360,
                  "width": 360,
                  "height": 1504
                },
                "snippet": "<main id=\"main-content\" class=\"w-full bg-white rounded-lg p-4 relative overflow-hidden\" style=\"box-shadow: black 0px 2px 1px;\">",
                "nodeLabel": "\"call of duty\" Search Results\nGo\nS8E13 Jury Duty\n10:41-11:34\nOscar:Wow, it's so…"
              }
            ]
          }
        ]
      },
      {
        "id": "image-alt",
        "impact": "critical",
        "tags": [
          "cat.text-alternatives",
          "wcag2a",
          "wcag111",
          "section508",
          "section508.22.a",
          "ACT"
        ],
        "nodes": [
          {
            "target": [
              "a:nth-child(3) > .sm\\:flex-nowrap.hover\\:bg-gray-100.rounded-sm > div:nth-child(1) > .w-28.sm\\:h-24.sm\\:w-44"
            ],
            "failureSummary": "Fix any of the following:\n  Element does not have an alt attribute\n  aria-label attribute does not exist or is empty\n  aria-labelledby attribute does not exist, references elements that do not exist or references elements that are empty\n  Element has no title attribute\n  Element's default semantics were not overridden with role=\"none\" or role=\"presentation\"",
            "node": {
              "lhId": "1-23-IMG",
              "devtoolsNodePath": "1,HTML,1,BODY,0,DIV,0,DIV,3,MAIN,2,A,0,DIV,0,DIV,0,IMG",
              "selector": "a > div.flex > div > img.h-16",
              "boundingRect": {
                "top": 210,
                "bottom": 274,
                "left": 24,
                "right": 136,
                "width": 112,
                "height": 64
              },
              "snippet": "<img src=\"https://cdn.mikescerealshack.co/frames/s8/e13/128w/81d89db1bf3d43b5b21f813…\" fallbacksrc=\"https://cdn.mikescerealshack.co/frames/s8/e13/128w/7026b6c1508a8c97799215a…\" class=\"h-16 w-28 sm:h-24 sm:w-44 max-w-none\">",
              "nodeLabel": "a > div.flex > div > img.h-16"
            },
            "relatedNodes": []
          },
          {
            "target": [
              "a:nth-child(4) > .sm\\:flex-nowrap.hover\\:bg-gray-100.rounded-sm > div:nth-child(1) > .w-28.sm\\:h-24.sm\\:w-44"
            ],
            "failureSummary": "Fix any of the following:\n  Element does not have an alt attribute\n  aria-label attribute does not exist or is empty\n  aria-labelledby attribute does not exist, references elements that do not exist or references elements that are empty\n  Element has no title attribute\n  Element's default semantics were not overridden with role=\"none\" or role=\"presentation\"",
            "node": {
              "lhId": "1-24-IMG",
              "devtoolsNodePath": "1,HTML,1,BODY,0,DIV,0,DIV,3,MAIN,3,A,0,DIV,0,DIV,0,IMG",
              "selector": "a > div.flex > div > img.h-16",
              "boundingRect": {
                "top": 370,
                "bottom": 434,
                "left": 24,
                "right": 136,
                "width": 112,
                "height": 64
              },
              "snippet": "<img src=\"https://cdn.mikescerealshack.co/frames/s3/e3/128w/9b3031eb3988ba363fe94692…\" fallbacksrc=\"https://cdn.mikescerealshack.co/frames/s3/e3/128w/5de94bb353874938309d3f80…\" class=\"h-16 w-28 sm:h-24 sm:w-44 max-w-none\">",
              "nodeLabel": "a > div.flex > div > img.h-16"
            },
            "relatedNodes": []
          },
          {
            "target": [
              "a:nth-child(5) > .sm\\:flex-nowrap.hover\\:bg-gray-100.rounded-sm > div:nth-child(1) > .w-28.sm\\:h-24.sm\\:w-44"
            ],
            "failureSummary": "Fix any of the following:\n  Element does not have an alt attribute\n  aria-label attribute does not exist or is empty\n  aria-labelledby attribute does not exist, references elements that do not exist or references elements that are empty\n  Element has no title attribute\n  Element's default semantics were not overridden with role=\"none\" or role=\"presentation\"",
            "node": {
              "lhId": "1-25-IMG",
              "devtoolsNodePath": "1,HTML,1,BODY,0,DIV,0,DIV,3,MAIN,4,A,0,DIV,0,DIV,0,IMG",
              "selector": "a > div.flex > div > img.h-16",
              "boundingRect": {
                "top": 490,
                "bottom": 554,
                "left": 24,
                "right": 136,
                "width": 112,
                "height": 64
              },
              "snippet": "<img src=\"https://cdn.mikescerealshack.co/frames/s3/e3/128w/793a408ca63a660b5d7aa1a4…\" fallbacksrc=\"https://cdn.mikescerealshack.co/frames/s3/e3/128w/a8a4fc239c89991d59a855ce…\" class=\"h-16 w-28 sm:h-24 sm:w-44 max-w-none\">",
              "nodeLabel": "a > div.flex > div > img.h-16"
            },
            "relatedNodes": []
          },
          {
            "target": [
              "a:nth-child(6) > .sm\\:flex-nowrap.hover\\:bg-gray-100.rounded-sm > div:nth-child(1) > .w-28.sm\\:h-24.sm\\:w-44"
            ],
            "failureSummary": "Fix any of the following:\n  Element does not have an alt attribute\n  aria-label attribute does not exist or is empty\n  aria-labelledby attribute does not exist, references elements that do not exist or references elements that are empty\n  Element has no title attribute\n  Element's default semantics were not overridden with role=\"none\" or role=\"presentation\"",
            "node": {
              "lhId": "1-26-IMG",
              "devtoolsNodePath": "1,HTML,1,BODY,0,DIV,0,DIV,3,MAIN,5,A,0,DIV,0,DIV,0,IMG",
              "selector": "a > div.flex > div > img.h-16",
              "boundingRect": {
                "top": 610,
                "bottom": 674,
                "left": 24,
                "right": 136,
                "width": 112,
                "height": 64
              },
              "snippet": "<img src=\"https://cdn.mikescerealshack.co/frames/s7/e11/128w/5d1df07b1741f4c3e66ed20…\" fallbacksrc=\"https://cdn.mikescerealshack.co/frames/s7/e11/128w/db42e8a6a975219d129746b…\" class=\"h-16 w-28 sm:h-24 sm:w-44 max-w-none\">",
              "nodeLabel": "a > div.flex > div > img.h-16"
            },
            "relatedNodes": []
          },
          {
            "target": [
              "a:nth-child(7) > .sm\\:flex-nowrap.hover\\:bg-gray-100.rounded-sm > div:nth-child(1) > .w-28.sm\\:h-24.sm\\:w-44"
            ],
            "failureSummary": "Fix any of the following:\n  Element does not have an alt attribute\n  aria-label attribute does not exist or is empty\n  aria-labelledby attribute does not exist, references elements that do not exist or references elements that are empty\n  Element has no title attribute\n  Element's default semantics were not overridden with role=\"none\" or role=\"presentation\"",
            "node": {
              "lhId": "1-27-IMG",
              "devtoolsNodePath": "1,HTML,1,BODY,0,DIV,0,DIV,3,MAIN,6,A,0,DIV,0,DIV,0,IMG",
              "selector": "a > div.flex > div > img.h-16",
              "boundingRect": {
                "top": 772,
                "bottom": 836,
                "left": 24,
                "right": 136,
                "width": 112,
                "height": 64
              },
              "snippet": "<img src=\"https://cdn.mikescerealshack.co/frames/s8/e13/128w/b997cdb40263ff124e2a245…\" fallbacksrc=\"https://cdn.mikescerealshack.co/frames/s8/e13/128w/0ee3717ac7e98ad517cd3cb…\" class=\"h-16 w-28 sm:h-24 sm:w-44 max-w-none\">",
              "nodeLabel": "a > div.flex > div > img.h-16"
            },
            "relatedNodes": []
          },
          {
            "target": [
              "a[href=\"/scenes/s8/e3/8?q=call+of+duty\"] > .sm\\:flex-nowrap.hover\\:bg-gray-100.rounded-sm > div:nth-child(1) > .w-28.sm\\:h-24.sm\\:w-44"
            ],
            "failureSummary": "Fix any of the following:\n  Element does not have an alt attribute\n  aria-label attribute does not exist or is empty\n  aria-labelledby attribute does not exist, references elements that do not exist or references elements that are empty\n  Element has no title attribute\n  Element's default semantics were not overridden with role=\"none\" or role=\"presentation\"",
            "node": {
              "lhId": "1-28-IMG",
              "devtoolsNodePath": "1,HTML,1,BODY,0,DIV,0,DIV,3,MAIN,7,A,0,DIV,0,DIV,0,IMG",
              "selector": "a > div.flex > div > img.h-16",
              "boundingRect": {
                "top": 932,
                "bottom": 996,
                "left": 24,
                "right": 136,
                "width": 112,
                "height": 64
              },
              "snippet": "<img src=\"https://cdn.mikescerealshack.co/frames/s8/e3/128w/08b3049589ca7ae688b0f771…\" fallbacksrc=\"https://cdn.mikescerealshack.co/frames/s8/e3/128w/de01862a7d12870103fde1e6…\" class=\"h-16 w-28 sm:h-24 sm:w-44 max-w-none\">",
              "nodeLabel": "a > div.flex > div > img.h-16"
            },
            "relatedNodes": []
          },
          {
            "target": [
              "a:nth-child(9) > .sm\\:flex-nowrap.hover\\:bg-gray-100.rounded-sm > div:nth-child(1) > .w-28.sm\\:h-24.sm\\:w-44"
            ],
            "failureSummary": "Fix any of the following:\n  Element does not have an alt attribute\n  aria-label attribute does not exist or is empty\n  aria-labelledby attribute does not exist, references elements that do not exist or references elements that are empty\n  Element has no title attribute\n  Element's default semantics were not overridden with role=\"none\" or role=\"presentation\"",
            "node": {
              "lhId": "1-29-IMG",
              "devtoolsNodePath": "1,HTML,1,BODY,0,DIV,0,DIV,3,MAIN,8,A,0,DIV,0,DIV,0,IMG",
              "selector": "a > div.flex > div > img.h-16",
              "boundingRect": {
                "top": 1092,
                "bottom": 1156,
                "left": 24,
                "right": 136,
                "width": 112,
                "height": 64
              },
              "snippet": "<img src=\"https://cdn.mikescerealshack.co/frames/s8/e13/128w/f5c5012a2afa2ac6b190dcd…\" fallbacksrc=\"https://cdn.mikescerealshack.co/frames/s8/e13/128w/00e4016f570fc5ecc507aaa…\" class=\"h-16 w-28 sm:h-24 sm:w-44 max-w-none\">",
              "nodeLabel": "a > div.flex > div > img.h-16"
            },
            "relatedNodes": []
          },
          {
            "target": [
              "a:nth-child(10) > .sm\\:flex-nowrap.hover\\:bg-gray-100.rounded-sm > div:nth-child(1) > .w-28.sm\\:h-24.sm\\:w-44"
            ],
            "failureSummary": "Fix any of the following:\n  Element does not have an alt attribute\n  aria-label attribute does not exist or is empty\n  aria-labelledby attribute does not exist, references elements that do not exist or references elements that are empty\n  Element has no title attribute\n  Element's default semantics were not overridden with role=\"none\" or role=\"presentation\"",
            "node": {
              "lhId": "1-30-IMG",
              "devtoolsNodePath": "1,HTML,1,BODY,0,DIV,0,DIV,3,MAIN,9,A,0,DIV,0,DIV,0,IMG",
              "selector": "a > div.flex > div > img.h-16",
              "boundingRect": {
                "top": 1252,
                "bottom": 1316,
                "left": 24,
                "right": 136,
                "width": 112,
                "height": 64
              },
              "snippet": "<img src=\"https://cdn.mikescerealshack.co/frames/s9/e9/128w/5fbc916d0fffb01af1225d4e…\" fallbacksrc=\"https://cdn.mikescerealshack.co/frames/s9/e9/128w/cd9888a027f56d35db822422…\" class=\"h-16 w-28 sm:h-24 sm:w-44 max-w-none\">",
              "nodeLabel": "a > div.flex > div > img.h-16"
            },
            "relatedNodes": []
          },
          {
            "target": [
              "a[href=\"/scenes/s9/e9/5?q=call+of+duty\"] > .sm\\:flex-nowrap.hover\\:bg-gray-100.rounded-sm > div:nth-child(1) > .w-28.sm\\:h-24.sm\\:w-44"
            ],
            "failureSummary": "Fix any of the following:\n  Element does not have an alt attribute\n  aria-label attribute does not exist or is empty\n  aria-labelledby attribute does not exist, references elements that do not exist or references elements that are empty\n  Element has no title attribute\n  Element's default semantics were not overridden with role=\"none\" or role=\"presentation\"",
            "node": {
              "lhId": "1-31-IMG",
              "devtoolsNodePath": "1,HTML,1,BODY,0,DIV,0,DIV,3,MAIN,10,A,0,DIV,0,DIV,0,IMG",
              "selector": "a > div.flex > div > img.h-16",
              "boundingRect": {
                "top": 1414,
                "bottom": 1478,
                "left": 24,
                "right": 136,
                "width": 112,
                "height": 64
              },
              "snippet": "<img src=\"https://cdn.mikescerealshack.co/frames/s9/e9/128w/558dc2f7d9c947e5445fb3f1…\" fallbacksrc=\"https://cdn.mikescerealshack.co/frames/s9/e9/128w/2327f35f501cfa8a6f6a47c8…\" class=\"h-16 w-28 sm:h-24 sm:w-44 max-w-none\">",
              "nodeLabel": "a > div.flex > div > img.h-16"
            },
            "relatedNodes": []
          }
        ]
      }
    ],
    "incomplete": [
      {
        "id": "color-contrast",
        "impact": "serious",
        "tags": [
          "cat.color",
          "wcag2aa",
          "wcag143"
        ],
        "nodes": [
          {
            "target": [
              ".font-daniel"
            ],
            "failureSummary": "Fix any of the following:\n  Element's background color could not be determined because it's partially obscured by another element",
            "node": {
              "lhId": "1-32-DIV",
              "devtoolsNodePath": "1,HTML,1,BODY,0,DIV,0,DIV,2,HEADER,1,DIV,0,DIV",
              "selector": "div.flex > header.px-6 > div.mt-2 > div.font-daniel",
              "boundingRect": {
                "top": 72,
                "bottom": 112,
                "left": 24,
                "right": 336,
                "width": 312,
                "height": 40
              },
              "snippet": "<div class=\"font-daniel font-bold w-full text-center sm:w-auto sm:max-w-60 sm:text-lef…\">",
              "nodeLabel": "the unofficial search engine and meme creator for The Office"
            },
            "relatedNodes": [
              {
                "lhId": "1-1-MAIN",
                "devtoolsNodePath": "1,HTML,1,BODY,0,DIV,0,DIV,3,MAIN",
                "selector": "body > div#__next > div.flex > main#main-content",
                "boundingRect": {
                  "top": 80,
                  "bottom": 1584,
                  "left": 0,
                  "right": 360,
                  "width": 360,
                  "height": 1504
                },
                "snippet": "<main id=\"main-content\" class=\"w-full bg-white rounded-lg p-4 relative overflow-hidden\" style=\"box-shadow: black 0px 2px 1px;\">",
                "nodeLabel": "\"call of duty\" Search Results\nGo\nS8E13 Jury Duty\n10:41-11:34\nOscar:Wow, it's so…"
              }
            ]
          }
        ]
      }
    ],
    "notApplicable": [
      {
        "id": "accesskeys"
      },
      {
        "id": "aria-command-name"
      },
      {
        "id": "aria-input-field-name"
      },
      {
        "id": "aria-meter-name"
      },
      {
        "id": "aria-progressbar-name"
      },
      {
        "id": "aria-required-children"
      },
      {
        "id": "aria-required-parent"
      },
      {
        "id": "aria-toggle-field-name"
      },
      {
        "id": "aria-tooltip-name"
      },
      {
        "id": "aria-treeitem-name"
      },
      {
        "id": "definition-list"
      },
      {
        "id": "dlitem"
      },
      {
        "id": "duplicate-id-active"
      },
      {
        "id": "duplicate-id-aria"
      },
      {
        "id": "frame-title"
      },
      {
        "id": "input-image-alt"
      },
      {
        "id": "meta-refresh"
      },
      {
        "id": "object-alt"
      },
      {
        "id": "tabindex"
      },
      {
        "id": "td-headers-attr"
      },
      {
        "id": "th-has-data-cells"
      },
      {
        "id": "valid-lang"
      },
      {
        "id": "video-caption"
      }
    ],
    "passes": [
      {
        "id": "aria-allowed-attr"
      },
      {
        "id": "aria-hidden-body"
      },
      {
        "id": "aria-hidden-focus"
      },
      {
        "id": "aria-required-attr"
      },
      {
        "id": "aria-roles"
      },
      {
        "id": "aria-valid-attr-value"
      },
      {
        "id": "aria-valid-attr"
      },
      {
        "id": "button-name"
      },
      {
        "id": "bypass"
      },
      {
        "id": "color-contrast"
      },
      {
        "id": "document-title"
      },
      {
        "id": "form-field-multiple-labels"
      },
      {
        "id": "heading-order"
      },
      {
        "id": "html-has-lang"
      },
      {
        "id": "html-lang-valid"
      },
      {
        "id": "image-alt"
      },
      {
        "id": "label"
      },
      {
        "id": "link-name"
      },
      {
        "id": "list"
      },
      {
        "id": "listitem"
      },
      {
        "id": "meta-viewport"
      }
    ],
    "version": "4.4.1"
  },
  "AnchorElements": [
    {
      "href": "https://www.mikescerealshack.co/",
      "rawHref": "/",
      "onclick": "",
      "role": "",
      "name": "",
      "text": "",
      "rel": "",
      "target": "",
      "node": {
        "lhId": "1-33-A",
        "devtoolsNodePath": "1,HTML,1,BODY,0,DIV,0,DIV,2,HEADER,0,DIV,1,DIV,0,A",
        "selector": "header.px-6 > div.flex > div.flex-grow > a",
        "boundingRect": {
          "top": 12,
          "bottom": 52,
          "left": 136,
          "right": 224,
          "width": 89,
          "height": 40
        },
        "snippet": "<a class=\"\" href=\"/\">",
        "nodeLabel": "Mike's Cereal Shack Co Logo - The Office Meme Creator"
      },
      "listeners": [
        {
          "type": "click"
        }
      ]
    },
    {
      "href": "https://www.mikescerealshack.co/",
      "rawHref": "/",
      "onclick": "",
      "role": "",
      "name": "",
      "text": "Search",
      "rel": "",
      "target": "",
      "node": {
        "lhId": "1-34-A",
        "devtoolsNodePath": "1,HTML,1,BODY,0,DIV,0,DIV,2,HEADER,1,DIV,1,UL,0,LI,0,A",
        "selector": "div.mt-2 > ul.space-y-2 > li > a.text-white",
        "boundingRect": {
          "top": 129,
          "bottom": 151,
          "left": 24,
          "right": 82,
          "width": 58,
          "height": 23
        },
        "snippet": "<a class=\"text-white hover:text-teal-bright font-bold\" href=\"/\">",
        "nodeLabel": "Search"
      },
      "listeners": [
        {
          "type": "click"
        }
      ]
    },
    {
      "href": "https://www.mikescerealshack.co/scenes/s1/e3/9?random=y",
      "rawHref": "/scenes/s1/e3/9?random=y",
      "onclick": "",
      "role": "",
      "name": "",
      "text": "Random Scene",
      "rel": "",
      "target": "",
      "node": {
        "lhId": "1-35-A",
        "devtoolsNodePath": "1,HTML,1,BODY,0,DIV,0,DIV,2,HEADER,1,DIV,1,UL,1,LI,0,A",
        "selector": "div.mt-2 > ul.space-y-2 > li > a.text-white",
        "boundingRect": {
          "top": 161,
          "bottom": 183,
          "left": 24,
          "right": 147,
          "width": 123,
          "height": 23
        },
        "snippet": "<a class=\"text-white hover:text-teal-bright font-bold\" href=\"/scenes/s1/e3/9?random=y\">",
        "nodeLabel": "Random Scene"
      },
      "listeners": [
        {
          "type": "click"
        }
      ]
    },
    {
      "href": "https://www.mikescerealshack.co/corrections?url=https%3A%2F%2Fwww.mikescerealshack.co%2Fsearch%3Fq%3Dcall%2Bof%2Bduty",
      "rawHref": "/corrections?url=https%3A%2F%2Fwww.mikescerealshack.co%2Fsearch%3Fq%3Dcall%2Bof%2Bduty",
      "onclick": "",
      "role": "",
      "name": "",
      "text": "Corrections",
      "rel": "",
      "target": "",
      "node": {
        "lhId": "1-36-A",
        "devtoolsNodePath": "1,HTML,1,BODY,0,DIV,0,DIV,2,HEADER,1,DIV,1,UL,2,LI,0,A",
        "selector": "div.mt-2 > ul.space-y-2 > li > a.text-white",
        "boundingRect": {
          "top": 193,
          "bottom": 215,
          "left": 24,
          "right": 121,
          "width": 97,
          "height": 23
        },
        "snippet": "<a class=\"text-white hover:text-teal-bright font-bold\" href=\"/corrections?url=https%3A%2F%2Fwww.mikescerealshack.co%2Fsearch%3Fq%3Dcall…\">",
        "nodeLabel": "Corrections"
      },
      "listeners": [
        {
          "type": "click"
        }
      ]
    },
    {
      "href": "https://www.mikescerealshack.co/abuse?url=https%3A%2F%2Fwww.mikescerealshack.co%2Fsearch%3Fq%3Dcall%2Bof%2Bduty",
      "rawHref": "/abuse?url=https%3A%2F%2Fwww.mikescerealshack.co%2Fsearch%3Fq%3Dcall%2Bof%2Bduty",
      "onclick": "",
      "role": "",
      "name": "",
      "text": "Report Abuse",
      "rel": "",
      "target": "",
      "node": {
        "lhId": "1-37-A",
        "devtoolsNodePath": "1,HTML,1,BODY,0,DIV,0,DIV,2,HEADER,1,DIV,1,UL,3,LI,0,A",
        "selector": "div.mt-2 > ul.space-y-2 > li > a.text-white",
        "boundingRect": {
          "top": 225,
          "bottom": 247,
          "left": 24,
          "right": 134,
          "width": 110,
          "height": 23
        },
        "snippet": "<a class=\"text-white hover:text-teal-bright font-bold\" href=\"/abuse?url=https%3A%2F%2Fwww.mikescerealshack.co%2Fsearch%3Fq%3Dcall%2Bof%…\">",
        "nodeLabel": "Report Abuse"
      },
      "listeners": [
        {
          "type": "click"
        }
      ]
    },
    {
      "href": "mailto:contact@mikescerealshack.co",
      "rawHref": "mailto:contact@mikescerealshack.co",
      "onclick": "",
      "role": "",
      "name": "",
      "text": "Contact Us",
      "rel": "",
      "target": "",
      "node": {
        "lhId": "1-38-A",
        "devtoolsNodePath": "1,HTML,1,BODY,0,DIV,0,DIV,2,HEADER,1,DIV,1,UL,4,LI,0,A",
        "selector": "div.mt-2 > ul.space-y-2 > li > a.text-white",
        "boundingRect": {
          "top": 257,
          "bottom": 279,
          "left": 24,
          "right": 114,
          "width": 90,
          "height": 23
        },
        "snippet": "<a class=\"text-white hover:text-teal-bright font-bold\" href=\"mailto:contact@mikescerealshack.co\">",
        "nodeLabel": "Contact Us"
      },
      "listeners": [
        {
          "type": "click"
        }
      ]
    },
    {
      "href": "https://www.mikescerealshack.co/terms",
      "rawHref": "/terms",
      "onclick": "",
      "role": "",
      "name": "",
      "text": "Terms of Service",
      "rel": "",
      "target": "",
      "node": {
        "lhId": "1-39-A",
        "devtoolsNodePath": "1,HTML,1,BODY,0,DIV,0,DIV,2,HEADER,1,DIV,1,UL,5,LI,0,A",
        "selector": "div.mt-2 > ul.space-y-2 > li > a.text-white",
        "boundingRect": {
          "top": 289,
          "bottom": 311,
          "left": 24,
          "right": 160,
          "width": 136,
          "height": 23
        },
        "snippet": "<a class=\"text-white hover:text-teal-bright font-bold\" href=\"/terms\">",
        "nodeLabel": "Terms of Service"
      },
      "listeners": [
        {
          "type": "click"
        }
      ]
    },
    {
      "href": "https://www.mikescerealshack.co/privacy",
      "rawHref": "/privacy",
      "onclick": "",
      "role": "",
      "name": "",
      "text": "Privacy Policy",
      "rel": "",
      "target": "",
      "node": {
        "lhId": "1-40-A",
        "devtoolsNodePath": "1,HTML,1,BODY,0,DIV,0,DIV,2,HEADER,1,DIV,1,UL,6,LI,0,A",
        "selector": "div.mt-2 > ul.space-y-2 > li > a.text-white",
        "boundingRect": {
          "top": 321,
          "bottom": 343,
          "left": 24,
          "right": 139,
          "width": 115,
          "height": 23
        },
        "snippet": "<a class=\"text-white hover:text-teal-bright font-bold\" href=\"/privacy\">",
        "nodeLabel": "Privacy Policy"
      },
      "listeners": [
        {
          "type": "click"
        }
      ]
    },
    {
      "href": "https://www.mikescerealshack.co/scenes/s8/e13/18?q=call+of+duty",
      "rawHref": "/scenes/s8/e13/18?q=call+of+duty",
      "onclick": "",
      "role": "",
      "name": "",
      "text": "S8E13 Jury Duty\n10:41-11:34\nOscar:Wow, it's so... healthy.\nAngela:No, I think he came early just…\nKevin:… got Little Kevin Call of Duty…",
      "rel": "",
      "target": "",
      "node": {
        "lhId": "1-41-A",
        "devtoolsNodePath": "1,HTML,1,BODY,0,DIV,0,DIV,3,MAIN,2,A",
        "selector": "div#__next > div.flex > main#main-content > a",
        "boundingRect": {
          "top": 202,
          "bottom": 346,
          "left": 16,
          "right": 344,
          "width": 328,
          "height": 144
        },
        "snippet": "<a href=\"/scenes/s8/e13/18?q=call+of+duty\">",
        "nodeLabel": "S8E13 Jury Duty\n10:41-11:34\nOscar:Wow, it's so... healthy.\nAngela:No, I think h…"
      },
      "listeners": [
        {
          "type": "click"
        }
      ]
    },
    {
      "href": "https://www.mikescerealshack.co/scenes/s3/e3/35?q=call+of+duty",
      "rawHref": "/scenes/s3/e3/35?q=call+of+duty",
      "onclick": "",
      "role": "",
      "name": "",
      "text": "S3E3 The Coup\n9:06-9:09\nKaren:… the rocker sign] Call of Duty…",
      "rel": "",
      "target": "",
      "node": {
        "lhId": "1-42-A",
        "devtoolsNodePath": "1,HTML,1,BODY,0,DIV,0,DIV,3,MAIN,3,A",
        "selector": "div#__next > div.flex > main#main-content > a",
        "boundingRect": {
          "top": 362,
          "bottom": 466,
          "left": 16,
          "right": 344,
          "width": 328,
          "height": 104
        },
        "snippet": "<a href=\"/scenes/s3/e3/35?q=call+of+duty\">",
        "nodeLabel": "S3E3 The Coup\n9:06-9:09\nKaren:… the rocker sign] Call of Duty…"
      },
      "listeners": [
        {
          "type": "click"
        }
      ]
    },
    {
      "href": "https://www.mikescerealshack.co/scenes/s3/e3/19?q=call+of+duty",
      "rawHref": "/scenes/s3/e3/19?q=call+of+duty",
      "onclick": "",
      "role": "",
      "name": "",
      "text": "S3E3 The Coup\n3:34-4:07\nJim:…game called Call of Duty, and …",
      "rel": "",
      "target": "",
      "node": {
        "lhId": "1-43-A",
        "devtoolsNodePath": "1,HTML,1,BODY,0,DIV,0,DIV,3,MAIN,4,A",
        "selector": "div#__next > div.flex > main#main-content > a",
        "boundingRect": {
          "top": 482,
          "bottom": 586,
          "left": 16,
          "right": 344,
          "width": 328,
          "height": 104
        },
        "snippet": "<a href=\"/scenes/s3/e3/19?q=call+of+duty\">",
        "nodeLabel": "S3E3 The Coup\n3:34-4:07\nJim:…game called Call of Duty, and …"
      },
      "listeners": [
        {
          "type": "click"
        }
      ]
    },
    {
      "href": "https://www.mikescerealshack.co/scenes/s7/e11/15?q=call+of+duty",
      "rawHref": "/scenes/s7/e11/15?q=call+of+duty",
      "onclick": "",
      "role": "",
      "name": "",
      "text": "S7E11 Classy Christmas, Pt. 1\n7:08-10:15\nDwight:Death to Toby!\nToby:Yes.\nAndy:Have we heard of it?",
      "rel": "",
      "target": "",
      "node": {
        "lhId": "1-44-A",
        "devtoolsNodePath": "1,HTML,1,BODY,0,DIV,0,DIV,3,MAIN,5,A",
        "selector": "div#__next > div.flex > main#main-content > a",
        "boundingRect": {
          "top": 602,
          "bottom": 748,
          "left": 16,
          "right": 344,
          "width": 328,
          "height": 146
        },
        "snippet": "<a href=\"/scenes/s7/e11/15?q=call+of+duty\">",
        "nodeLabel": "S7E11 Classy Christmas, Pt. 1\n7:08-10:15\nDwight:Death to Toby!\nToby:Yes.\nAndy:H…"
      },
      "listeners": [
        {
          "type": "click"
        }
      ]
    },
    {
      "href": "https://www.mikescerealshack.co/scenes/s8/e13/16?q=call+of+duty",
      "rawHref": "/scenes/s8/e13/16?q=call+of+duty",
      "onclick": "",
      "role": "",
      "name": "",
      "text": "S8E13 Jury Duty\n8:13-10:26\nErnesto:Como esta? [speaks Spanish]\nNate:…o, so instead of 'he says blah…\nDwight:Okay- oh, Jim. Hey, this guy l…",
      "rel": "",
      "target": "",
      "node": {
        "lhId": "1-45-A",
        "devtoolsNodePath": "1,HTML,1,BODY,0,DIV,0,DIV,3,MAIN,6,A",
        "selector": "div#__next > div.flex > main#main-content > a",
        "boundingRect": {
          "top": 764,
          "bottom": 908,
          "left": 16,
          "right": 344,
          "width": 328,
          "height": 144
        },
        "snippet": "<a href=\"/scenes/s8/e13/16?q=call+of+duty\">",
        "nodeLabel": "S8E13 Jury Duty\n8:13-10:26\nErnesto:Como esta? [speaks Spanish]\nNate:…o, so inst…"
      },
      "listeners": [
        {
          "type": "click"
        }
      ]
    },
    {
      "href": "https://www.mikescerealshack.co/scenes/s8/e3/8?q=call+of+duty",
      "rawHref": "/scenes/s8/e3/8?q=call+of+duty",
      "onclick": "",
      "role": "",
      "name": "",
      "text": "S8E3 Lotto\n4:32-5:50\nErin:As long as you guys don't need…\nAndy:Are you volunteering?\nOscar:Of course. I would. But my hip…",
      "rel": "",
      "target": "",
      "node": {
        "lhId": "1-46-A",
        "devtoolsNodePath": "1,HTML,1,BODY,0,DIV,0,DIV,3,MAIN,7,A",
        "selector": "div#__next > div.flex > main#main-content > a",
        "boundingRect": {
          "top": 924,
          "bottom": 1068,
          "left": 16,
          "right": 344,
          "width": 328,
          "height": 144
        },
        "snippet": "<a href=\"/scenes/s8/e3/8?q=call+of+duty\">",
        "nodeLabel": "S8E3 Lotto\n4:32-5:50\nErin:As long as you guys don't need…\nAndy:Are you voluntee…"
      },
      "listeners": [
        {
          "type": "click"
        }
      ]
    },
    {
      "href": "https://www.mikescerealshack.co/scenes/s8/e13/20?q=call+of+duty",
      "rawHref": "/scenes/s8/e13/20?q=call+of+duty",
      "onclick": "",
      "role": "",
      "name": "",
      "text": "S8E13 Jury Duty\n11:55-13:36\nDwight:Your clients. They're all mine…\nDarryl:…t because one of your orders g…\nAndy:Uh, I did, every morning. And …",
      "rel": "",
      "target": "",
      "node": {
        "lhId": "1-47-A",
        "devtoolsNodePath": "1,HTML,1,BODY,0,DIV,0,DIV,3,MAIN,8,A",
        "selector": "div#__next > div.flex > main#main-content > a",
        "boundingRect": {
          "top": 1084,
          "bottom": 1228,
          "left": 16,
          "right": 344,
          "width": 328,
          "height": 144
        },
        "snippet": "<a href=\"/scenes/s8/e13/20?q=call+of+duty\">",
        "nodeLabel": "S8E13 Jury Duty\n11:55-13:36\nDwight:Your clients. They're all mine…\nDarryl:…t be…"
      },
      "listeners": [
        {
          "type": "click"
        }
      ]
    },
    {
      "href": "https://www.mikescerealshack.co/scenes/s9/e9/16?q=call+of+duty",
      "rawHref": "/scenes/s9/e9/16?q=call+of+duty",
      "onclick": "",
      "role": "",
      "name": "",
      "text": "S9E9 Dwight Christmas\n7:05-8:18\nPam:Oh!\nDwight:…ristmas for all of the right r…\nOscar:How would anyone even know--",
      "rel": "",
      "target": "",
      "node": {
        "lhId": "1-48-A",
        "devtoolsNodePath": "1,HTML,1,BODY,0,DIV,0,DIV,3,MAIN,9,A",
        "selector": "div#__next > div.flex > main#main-content > a",
        "boundingRect": {
          "top": 1244,
          "bottom": 1390,
          "left": 16,
          "right": 344,
          "width": 328,
          "height": 146
        },
        "snippet": "<a href=\"/scenes/s9/e9/16?q=call+of+duty\">",
        "nodeLabel": "S9E9 Dwight Christmas\n7:05-8:18\nPam:Oh!\nDwight:…ristmas for all of the right r……"
      },
      "listeners": [
        {
          "type": "click"
        }
      ]
    },
    {
      "href": "https://www.mikescerealshack.co/scenes/s9/e9/5?q=call+of+duty",
      "rawHref": "/scenes/s9/e9/5?q=call+of+duty",
      "onclick": "",
      "role": "",
      "name": "",
      "text": "S9E9 Dwight Christmas\n1:43-2:32\nPhyllis:I knew the party was today, bu…\nMeredith:…bustin' our balls. We deserve …\nDwight:What about an authentic Pennsy…",
      "rel": "",
      "target": "",
      "node": {
        "lhId": "1-49-A",
        "devtoolsNodePath": "1,HTML,1,BODY,0,DIV,0,DIV,3,MAIN,10,A",
        "selector": "div#__next > div.flex > main#main-content > a",
        "boundingRect": {
          "top": 1406,
          "bottom": 1552,
          "left": 16,
          "right": 344,
          "width": 328,
          "height": 146
        },
        "snippet": "<a href=\"/scenes/s9/e9/5?q=call+of+duty\">",
        "nodeLabel": "S9E9 Dwight Christmas\n1:43-2:32\nPhyllis:I knew the party was today, bu…\nMeredit…"
      },
      "listeners": [
        {
          "type": "click"
        }
      ]
    },
    {
      "href": "https://www.mikescerealshack.co/terms",
      "rawHref": "/terms",
      "onclick": "",
      "role": "",
      "name": "",
      "text": "Terms of Service",
      "rel": "",
      "target": "",
      "node": {
        "lhId": "1-50-A",
        "devtoolsNodePath": "1,HTML,1,BODY,0,DIV,0,DIV,5,FOOTER,2,DIV,0,DIV,0,A",
        "selector": "footer.w-full > div.w-full > div > a",
        "boundingRect": {
          "top": 1636,
          "bottom": 1648,
          "left": 147,
          "right": 213,
          "width": 66,
          "height": 12
        },
        "snippet": "<a href=\"/terms\">",
        "nodeLabel": "Terms of Service"
      },
      "listeners": [
        {
          "type": "click"
        }
      ]
    },
    {
      "href": "https://www.mikescerealshack.co/privacy",
      "rawHref": "/privacy",
      "onclick": "",
      "role": "",
      "name": "",
      "text": "Privacy Policy",
      "rel": "",
      "target": "",
      "node": {
        "lhId": "1-51-A",
        "devtoolsNodePath": "1,HTML,1,BODY,0,DIV,0,DIV,5,FOOTER,2,DIV,1,DIV,0,A",
        "selector": "footer.w-full > div.w-full > div > a",
        "boundingRect": {
          "top": 1648,
          "bottom": 1660,
          "left": 153,
          "right": 207,
          "width": 54,
          "height": 12
        },
        "snippet": "<a href=\"/privacy\">",
        "nodeLabel": "Privacy Policy"
      },
      "listeners": [
        {
          "type": "click"
        }
      ]
    }
  ],
  "Doctype": {
    "name": "html",
    "publicId": "",
    "systemId": "",
    "documentCompatMode": "CSS1Compat"
  },
  "DOMStats": {
    "depth": {
      "max": 11,
      "lhId": "1-52-SPAN",
      "devtoolsNodePath": "1,HTML,1,BODY,0,DIV,0,DIV,3,MAIN,2,A,0,DIV,1,DIV,1,DIV,0,DIV,0,DIV,0,SPAN",
      "selector": "div.hidden > div > div.text-sm > span.text-gray-400",
      "boundingRect": {
        "top": 0,
        "bottom": 0,
        "left": 0,
        "right": 0,
        "width": 0,
        "height": 0
      },
      "snippet": "<span class=\"text-gray-400 mr-2\">",
      "nodeLabel": "Oscar:"
    },
    "width": {
      "max": 17,
      "lhId": "1-53-BODY",
      "devtoolsNodePath": "1,HTML,1,BODY",
      "selector": "body",
      "boundingRect": {
        "top": 0,
        "bottom": 1668,
        "left": 0,
        "right": 360,
        "width": 360,
        "height": 1668
      },
      "snippet": "<body>",
      "nodeLabel": "body"
    },
    "totalBodyElements": 361
  },
  "EmbeddedContent": [],
  "FontSize": {
    "analyzedFailingNodesData": [
      {
        "nodeId": 1400,
        "parentNode": {
          "backendNodeId": 784,
          "attributes": [],
          "nodeName": "DIV",
          "parentNode": {
            "backendNodeId": 783,
            "attributes": [
              "class",
              "w-full sm:w-auto mb-2"
            ],
            "nodeName": "DIV"
          }
        },
        "textLength": 44,
        "fontSize": 8,
        "cssRule": {
          "type": "Regular",
          "range": {
            "startLine": 0,
            "startColumn": 14054,
            "endLine": 0,
            "endColumn": 14088
          },
          "styleSheetId": "32033.36",
          "parentRule": {
            "origin": "regular",
            "selectors": [
              {
                "text": ".text-2xs",
                "range": {
                  "startLine": 0,
                  "startColumn": 14044,
                  "endLine": 0,
                  "endColumn": 14053
                }
              }
            ]
          },
          "stylesheet": {
            "styleSheetId": "32033.36",
            "frameId": "6B7B62084170FF8A201077D06215638B",
            "sourceURL": "https://www.mikescerealshack.co/_next/static/css/08dcb440d7d83b488817.css",
            "origin": "regular",
            "title": "",
            "ownerNode": 52,
            "disabled": false,
            "isInline": false,
            "isMutable": false,
            "isConstructed": false,
            "startLine": 0,
            "startColumn": 0,
            "length": 18126,
            "endLine": 0,
            "endColumn": 18126
          }
        }
      },
      {
        "nodeId": 1404,
        "parentNode": {
          "backendNodeId": 788,
          "attributes": [],
          "nodeName": "DIV",
          "parentNode": {
            "backendNodeId": 783,
            "attributes": [
              "class",
              "w-full sm:w-auto mb-2"
            ],
            "nodeName": "DIV"
          }
        },
        "textLength": 44,
        "fontSize": 8,
        "cssRule": {
          "type": "Regular",
          "range": {
            "startLine": 0,
            "startColumn": 14054,
            "endLine": 0,
            "endColumn": 14088
          },
          "styleSheetId": "32033.36",
          "parentRule": {
            "origin": "regular",
            "selectors": [
              {
                "text": ".text-2xs",
                "range": {
                  "startLine": 0,
                  "startColumn": 14044,
                  "endLine": 0,
                  "endColumn": 14053
                }
              }
            ]
          },
          "stylesheet": {
            "styleSheetId": "32033.36",
            "frameId": "6B7B62084170FF8A201077D06215638B",
            "sourceURL": "https://www.mikescerealshack.co/_next/static/css/08dcb440d7d83b488817.css",
            "origin": "regular",
            "title": "",
            "ownerNode": 52,
            "disabled": false,
            "isInline": false,
            "isMutable": false,
            "isConstructed": false,
            "startLine": 0,
            "startColumn": 0,
            "length": 18126,
            "endLine": 0,
            "endColumn": 18126
          }
        }
      },
      {
        "nodeId": 1402,
        "parentNode": {
          "backendNodeId": 786,
          "attributes": [],
          "nodeName": "DIV",
          "parentNode": {
            "backendNodeId": 783,
            "attributes": [
              "class",
              "w-full sm:w-auto mb-2"
            ],
            "nodeName": "DIV"
          }
        },
        "textLength": 43,
        "fontSize": 8,
        "cssRule": {
          "type": "Regular",
          "range": {
            "startLine": 0,
            "startColumn": 14054,
            "endLine": 0,
            "endColumn": 14088
          },
          "styleSheetId": "32033.36",
          "parentRule": {
            "origin": "regular",
            "selectors": [
              {
                "text": ".text-2xs",
                "range": {
                  "startLine": 0,
                  "startColumn": 14044,
                  "endLine": 0,
                  "endColumn": 14053
                }
              }
            ]
          },
          "stylesheet": {
            "styleSheetId": "32033.36",
            "frameId": "6B7B62084170FF8A201077D06215638B",
            "sourceURL": "https://www.mikescerealshack.co/_next/static/css/08dcb440d7d83b488817.css",
            "origin": "regular",
            "title": "",
            "ownerNode": 52,
            "disabled": false,
            "isInline": false,
            "isMutable": false,
            "isConstructed": false,
            "startLine": 0,
            "startColumn": 0,
            "length": 18126,
            "endLine": 0,
            "endColumn": 18126
          }
        }
      },
      {
        "nodeId": 1409,
        "parentNode": {
          "backendNodeId": 793,
          "attributes": [
            "href",
            "/terms"
          ],
          "nodeName": "A",
          "parentNode": {
            "backendNodeId": 792,
            "attributes": [],
            "nodeName": "DIV"
          }
        },
        "textLength": 16,
        "fontSize": 8,
        "cssRule": {
          "type": "Regular",
          "range": {
            "startLine": 0,
            "startColumn": 14054,
            "endLine": 0,
            "endColumn": 14088
          },
          "styleSheetId": "32033.36",
          "parentRule": {
            "origin": "regular",
            "selectors": [
              {
                "text": ".text-2xs",
                "range": {
                  "startLine": 0,
                  "startColumn": 14044,
                  "endLine": 0,
                  "endColumn": 14053
                }
              }
            ]
          },
          "stylesheet": {
            "styleSheetId": "32033.36",
            "frameId": "6B7B62084170FF8A201077D06215638B",
            "sourceURL": "https://www.mikescerealshack.co/_next/static/css/08dcb440d7d83b488817.css",
            "origin": "regular",
            "title": "",
            "ownerNode": 52,
            "disabled": false,
            "isInline": false,
            "isMutable": false,
            "isConstructed": false,
            "startLine": 0,
            "startColumn": 0,
            "length": 18126,
            "endLine": 0,
            "endColumn": 18126
          }
        }
      },
      {
        "nodeId": 1412,
        "parentNode": {
          "backendNodeId": 796,
          "attributes": [
            "href",
            "/privacy"
          ],
          "nodeName": "A",
          "parentNode": {
            "backendNodeId": 795,
            "attributes": [],
            "nodeName": "DIV"
          }
        },
        "textLength": 14,
        "fontSize": 8,
        "cssRule": {
          "type": "Regular",
          "range": {
            "startLine": 0,
            "startColumn": 14054,
            "endLine": 0,
            "endColumn": 14088
          },
          "styleSheetId": "32033.36",
          "parentRule": {
            "origin": "regular",
            "selectors": [
              {
                "text": ".text-2xs",
                "range": {
                  "startLine": 0,
                  "startColumn": 14044,
                  "endLine": 0,
                  "endColumn": 14053
                }
              }
            ]
          },
          "stylesheet": {
            "styleSheetId": "32033.36",
            "frameId": "6B7B62084170FF8A201077D06215638B",
            "sourceURL": "https://www.mikescerealshack.co/_next/static/css/08dcb440d7d83b488817.css",
            "origin": "regular",
            "title": "",
            "ownerNode": 52,
            "disabled": false,
            "isInline": false,
            "isMutable": false,
            "isConstructed": false,
            "startLine": 0,
            "startColumn": 0,
            "length": 18126,
            "endLine": 0,
            "endColumn": 18126
          }
        }
      }
    ],
    "analyzedFailingTextLength": 161,
    "failingTextLength": 161,
    "totalTextLength": 1413
  },
  "ImageElements": [
    {
      "src": "https://www.mikescerealshack.co/logo-text.svg",
      "srcset": "",
      "displayedWidth": 89,
      "displayedHeight": 40,
      "clientRect": {
        "top": 12,
        "bottom": 52,
        "left": 135.5546875,
        "right": 224.4375
      },
      "attributeWidth": null,
      "attributeHeight": null,
      "naturalDimensions": {
        "width": 1000,
        "height": 450
      },
      "computedStyles": {
        "position": "static",
        "objectFit": "fill",
        "imageRendering": "auto"
      },
      "isCss": false,
      "isPicture": false,
      "loading": "auto",
      "isInShadowDOM": false,
      "node": {
        "lhId": "1-54-IMG",
        "devtoolsNodePath": "1,HTML,1,BODY,0,DIV,0,DIV,2,HEADER,0,DIV,1,DIV,0,A,0,IMG",
        "selector": "div.flex > div.flex-grow > a > img.h-10",
        "boundingRect": {
          "top": 12,
          "bottom": 52,
          "left": 136,
          "right": 224,
          "width": 89,
          "height": 40
        },
        "snippet": "<img src=\"/logo-text.svg\" class=\"h-10\" alt=\"Mike's Cereal Shack Co Logo - The Office Meme Creator\">",
        "nodeLabel": "Mike's Cereal Shack Co Logo - The Office Meme Creator"
      },
      "cssEffectiveRules": {
        "width": null,
        "height": "2.5rem",
        "aspectRatio": null
      }
    },
    {
      "src": "https://cdn.mikescerealshack.co/frames/s8/e13/128w/81d89db1bf3d43b5b21f813d2f2a9777.jpg",
      "srcset": "",
      "displayedWidth": 112,
      "displayedHeight": 64,
      "clientRect": {
        "top": 210,
        "bottom": 274,
        "left": 24,
        "right": 136
      },
      "attributeWidth": null,
      "attributeHeight": null,
      "naturalDimensions": {
        "width": 128,
        "height": 72
      },
      "computedStyles": {
        "position": "static",
        "objectFit": "fill",
        "imageRendering": "auto"
      },
      "isCss": false,
      "isPicture": false,
      "loading": "auto",
      "isInShadowDOM": false,
      "node": {
        "lhId": "1-23-IMG",
        "devtoolsNodePath": "1,HTML,1,BODY,0,DIV,0,DIV,3,MAIN,2,A,0,DIV,0,DIV,0,IMG",
        "selector": "a > div.flex > div > img.h-16",
        "boundingRect": {
          "top": 210,
          "bottom": 274,
          "left": 24,
          "right": 136,
          "width": 112,
          "height": 64
        },
        "snippet": "<img src=\"https://cdn.mikescerealshack.co/frames/s8/e13/128w/81d89db1bf3d43b5b21f813…\" fallbacksrc=\"https://cdn.mikescerealshack.co/frames/s8/e13/128w/7026b6c1508a8c97799215a…\" class=\"h-16 w-28 sm:h-24 sm:w-44 max-w-none\">",
        "nodeLabel": "a > div.flex > div > img.h-16"
      },
      "cssEffectiveRules": {
        "width": "7rem",
        "height": "4rem",
        "aspectRatio": null
      }
    },
    {
      "src": "https://cdn.mikescerealshack.co/frames/s3/e3/128w/9b3031eb3988ba363fe946929a79e016.jpg",
      "srcset": "",
      "displayedWidth": 112,
      "displayedHeight": 64,
      "clientRect": {
        "top": 370,
        "bottom": 434,
        "left": 24,
        "right": 136
      },
      "attributeWidth": null,
      "attributeHeight": null,
      "naturalDimensions": {
        "width": 128,
        "height": 72
      },
      "computedStyles": {
        "position": "static",
        "objectFit": "fill",
        "imageRendering": "auto"
      },
      "isCss": false,
      "isPicture": false,
      "loading": "auto",
      "isInShadowDOM": false,
      "node": {
        "lhId": "1-24-IMG",
        "devtoolsNodePath": "1,HTML,1,BODY,0,DIV,0,DIV,3,MAIN,3,A,0,DIV,0,DIV,0,IMG",
        "selector": "a > div.flex > div > img.h-16",
        "boundingRect": {
          "top": 370,
          "bottom": 434,
          "left": 24,
          "right": 136,
          "width": 112,
          "height": 64
        },
        "snippet": "<img src=\"https://cdn.mikescerealshack.co/frames/s3/e3/128w/9b3031eb3988ba363fe94692…\" fallbacksrc=\"https://cdn.mikescerealshack.co/frames/s3/e3/128w/5de94bb353874938309d3f80…\" class=\"h-16 w-28 sm:h-24 sm:w-44 max-w-none\">",
        "nodeLabel": "a > div.flex > div > img.h-16"
      },
      "cssEffectiveRules": {
        "width": "7rem",
        "height": "4rem",
        "aspectRatio": null
      }
    },
    {
      "src": "https://cdn.mikescerealshack.co/frames/s3/e3/128w/793a408ca63a660b5d7aa1a41ac126ca.jpg",
      "srcset": "",
      "displayedWidth": 112,
      "displayedHeight": 64,
      "clientRect": {
        "top": 490,
        "bottom": 554,
        "left": 24,
        "right": 136
      },
      "attributeWidth": null,
      "attributeHeight": null,
      "naturalDimensions": {
        "width": 128,
        "height": 72
      },
      "computedStyles": {
        "position": "static",
        "objectFit": "fill",
        "imageRendering": "auto"
      },
      "isCss": false,
      "isPicture": false,
      "loading": "auto",
      "isInShadowDOM": false,
      "node": {
        "lhId": "1-25-IMG",
        "devtoolsNodePath": "1,HTML,1,BODY,0,DIV,0,DIV,3,MAIN,4,A,0,DIV,0,DIV,0,IMG",
        "selector": "a > div.flex > div > img.h-16",
        "boundingRect": {
          "top": 490,
          "bottom": 554,
          "left": 24,
          "right": 136,
          "width": 112,
          "height": 64
        },
        "snippet": "<img src=\"https://cdn.mikescerealshack.co/frames/s3/e3/128w/793a408ca63a660b5d7aa1a4…\" fallbacksrc=\"https://cdn.mikescerealshack.co/frames/s3/e3/128w/a8a4fc239c89991d59a855ce…\" class=\"h-16 w-28 sm:h-24 sm:w-44 max-w-none\">",
        "nodeLabel": "a > div.flex > div > img.h-16"
      },
      "cssEffectiveRules": {
        "width": "7rem",
        "height": "4rem",
        "aspectRatio": null
      }
    },
    {
      "src": "https://cdn.mikescerealshack.co/frames/s7/e11/128w/5d1df07b1741f4c3e66ed20ef00265f5.jpg",
      "srcset": "",
      "displayedWidth": 112,
      "displayedHeight": 64,
      "clientRect": {
        "top": 610,
        "bottom": 674,
        "left": 24,
        "right": 136
      },
      "attributeWidth": null,
      "attributeHeight": null,
      "naturalDimensions": {
        "width": 128,
        "height": 72
      },
      "computedStyles": {
        "position": "static",
        "objectFit": "fill",
        "imageRendering": "auto"
      },
      "isCss": false,
      "isPicture": false,
      "loading": "auto",
      "isInShadowDOM": false,
      "node": {
        "lhId": "1-26-IMG",
        "devtoolsNodePath": "1,HTML,1,BODY,0,DIV,0,DIV,3,MAIN,5,A,0,DIV,0,DIV,0,IMG",
        "selector": "a > div.flex > div > img.h-16",
        "boundingRect": {
          "top": 610,
          "bottom": 674,
          "left": 24,
          "right": 136,
          "width": 112,
          "height": 64
        },
        "snippet": "<img src=\"https://cdn.mikescerealshack.co/frames/s7/e11/128w/5d1df07b1741f4c3e66ed20…\" fallbacksrc=\"https://cdn.mikescerealshack.co/frames/s7/e11/128w/db42e8a6a975219d129746b…\" class=\"h-16 w-28 sm:h-24 sm:w-44 max-w-none\">",
        "nodeLabel": "a > div.flex > div > img.h-16"
      },
      "cssEffectiveRules": {
        "width": "7rem",
        "height": "4rem",
        "aspectRatio": null
      }
    },
    {
      "src": "https://cdn.mikescerealshack.co/frames/s8/e13/128w/b997cdb40263ff124e2a245c5e86a9a3.jpg",
      "srcset": "",
      "displayedWidth": 112,
      "displayedHeight": 64,
      "clientRect": {
        "top": 772,
        "bottom": 836,
        "left": 24,
        "right": 136
      },
      "attributeWidth": null,
      "attributeHeight": null,
      "naturalDimensions": {
        "width": 128,
        "height": 72
      },
      "computedStyles": {
        "position": "static",
        "objectFit": "fill",
        "imageRendering": "auto"
      },
      "isCss": false,
      "isPicture": false,
      "loading": "auto",
      "isInShadowDOM": false,
      "node": {
        "lhId": "1-27-IMG",
        "devtoolsNodePath": "1,HTML,1,BODY,0,DIV,0,DIV,3,MAIN,6,A,0,DIV,0,DIV,0,IMG",
        "selector": "a > div.flex > div > img.h-16",
        "boundingRect": {
          "top": 772,
          "bottom": 836,
          "left": 24,
          "right": 136,
          "width": 112,
          "height": 64
        },
        "snippet": "<img src=\"https://cdn.mikescerealshack.co/frames/s8/e13/128w/b997cdb40263ff124e2a245…\" fallbacksrc=\"https://cdn.mikescerealshack.co/frames/s8/e13/128w/0ee3717ac7e98ad517cd3cb…\" class=\"h-16 w-28 sm:h-24 sm:w-44 max-w-none\">",
        "nodeLabel": "a > div.flex > div > img.h-16"
      },
      "cssEffectiveRules": {
        "width": "7rem",
        "height": "4rem",
        "aspectRatio": null
      }
    },
    {
      "src": "https://cdn.mikescerealshack.co/frames/s8/e3/128w/08b3049589ca7ae688b0f771f9730caf.jpg",
      "srcset": "",
      "displayedWidth": 112,
      "displayedHeight": 64,
      "clientRect": {
        "top": 932,
        "bottom": 996,
        "left": 24,
        "right": 136
      },
      "attributeWidth": null,
      "attributeHeight": null,
      "naturalDimensions": {
        "width": 128,
        "height": 72
      },
      "computedStyles": {
        "position": "static",
        "objectFit": "fill",
        "imageRendering": "auto"
      },
      "isCss": false,
      "isPicture": false,
      "loading": "auto",
      "isInShadowDOM": false,
      "node": {
        "lhId": "1-28-IMG",
        "devtoolsNodePath": "1,HTML,1,BODY,0,DIV,0,DIV,3,MAIN,7,A,0,DIV,0,DIV,0,IMG",
        "selector": "a > div.flex > div > img.h-16",
        "boundingRect": {
          "top": 932,
          "bottom": 996,
          "left": 24,
          "right": 136,
          "width": 112,
          "height": 64
        },
        "snippet": "<img src=\"https://cdn.mikescerealshack.co/frames/s8/e3/128w/08b3049589ca7ae688b0f771…\" fallbacksrc=\"https://cdn.mikescerealshack.co/frames/s8/e3/128w/de01862a7d12870103fde1e6…\" class=\"h-16 w-28 sm:h-24 sm:w-44 max-w-none\">",
        "nodeLabel": "a > div.flex > div > img.h-16"
      },
      "cssEffectiveRules": {
        "width": "7rem",
        "height": "4rem",
        "aspectRatio": null
      }
    },
    {
      "src": "https://cdn.mikescerealshack.co/frames/s8/e13/128w/f5c5012a2afa2ac6b190dcd68306dbac.jpg",
      "srcset": "",
      "displayedWidth": 112,
      "displayedHeight": 64,
      "clientRect": {
        "top": 1092,
        "bottom": 1156,
        "left": 24,
        "right": 136
      },
      "attributeWidth": null,
      "attributeHeight": null,
      "naturalDimensions": {
        "width": 128,
        "height": 72
      },
      "computedStyles": {
        "position": "static",
        "objectFit": "fill",
        "imageRendering": "auto"
      },
      "isCss": false,
      "isPicture": false,
      "loading": "auto",
      "isInShadowDOM": false,
      "node": {
        "lhId": "1-29-IMG",
        "devtoolsNodePath": "1,HTML,1,BODY,0,DIV,0,DIV,3,MAIN,8,A,0,DIV,0,DIV,0,IMG",
        "selector": "a > div.flex > div > img.h-16",
        "boundingRect": {
          "top": 1092,
          "bottom": 1156,
          "left": 24,
          "right": 136,
          "width": 112,
          "height": 64
        },
        "snippet": "<img src=\"https://cdn.mikescerealshack.co/frames/s8/e13/128w/f5c5012a2afa2ac6b190dcd…\" fallbacksrc=\"https://cdn.mikescerealshack.co/frames/s8/e13/128w/00e4016f570fc5ecc507aaa…\" class=\"h-16 w-28 sm:h-24 sm:w-44 max-w-none\">",
        "nodeLabel": "a > div.flex > div > img.h-16"
      },
      "cssEffectiveRules": {
        "width": "7rem",
        "height": "4rem",
        "aspectRatio": null
      }
    },
    {
      "src": "https://cdn.mikescerealshack.co/frames/s9/e9/128w/5fbc916d0fffb01af1225d4ec2ab001d.jpg",
      "srcset": "",
      "displayedWidth": 112,
      "displayedHeight": 64,
      "clientRect": {
        "top": 1252,
        "bottom": 1316,
        "left": 24,
        "right": 136
      },
      "attributeWidth": null,
      "attributeHeight": null,
      "naturalDimensions": {
        "width": 128,
        "height": 72
      },
      "computedStyles": {
        "position": "static",
        "objectFit": "fill",
        "imageRendering": "auto"
      },
      "isCss": false,
      "isPicture": false,
      "loading": "auto",
      "isInShadowDOM": false,
      "node": {
        "lhId": "1-30-IMG",
        "devtoolsNodePath": "1,HTML,1,BODY,0,DIV,0,DIV,3,MAIN,9,A,0,DIV,0,DIV,0,IMG",
        "selector": "a > div.flex > div > img.h-16",
        "boundingRect": {
          "top": 1252,
          "bottom": 1316,
          "left": 24,
          "right": 136,
          "width": 112,
          "height": 64
        },
        "snippet": "<img src=\"https://cdn.mikescerealshack.co/frames/s9/e9/128w/5fbc916d0fffb01af1225d4e…\" fallbacksrc=\"https://cdn.mikescerealshack.co/frames/s9/e9/128w/cd9888a027f56d35db822422…\" class=\"h-16 w-28 sm:h-24 sm:w-44 max-w-none\">",
        "nodeLabel": "a > div.flex > div > img.h-16"
      },
      "cssEffectiveRules": {
        "width": "7rem",
        "height": "4rem",
        "aspectRatio": null
      }
    },
    {
      "src": "https://cdn.mikescerealshack.co/frames/s9/e9/128w/558dc2f7d9c947e5445fb3f1838cb62c.jpg",
      "srcset": "",
      "displayedWidth": 112,
      "displayedHeight": 64,
      "clientRect": {
        "top": 1414,
        "bottom": 1478,
        "left": 24,
        "right": 136
      },
      "attributeWidth": null,
      "attributeHeight": null,
      "naturalDimensions": {
        "width": 128,
        "height": 72
      },
      "computedStyles": {
        "position": "static",
        "objectFit": "fill",
        "imageRendering": "auto"
      },
      "isCss": false,
      "isPicture": false,
      "loading": "auto",
      "isInShadowDOM": false,
      "node": {
        "lhId": "1-31-IMG",
        "devtoolsNodePath": "1,HTML,1,BODY,0,DIV,0,DIV,3,MAIN,10,A,0,DIV,0,DIV,0,IMG",
        "selector": "a > div.flex > div > img.h-16",
        "boundingRect": {
          "top": 1414,
          "bottom": 1478,
          "left": 24,
          "right": 136,
          "width": 112,
          "height": 64
        },
        "snippet": "<img src=\"https://cdn.mikescerealshack.co/frames/s9/e9/128w/558dc2f7d9c947e5445fb3f1…\" fallbacksrc=\"https://cdn.mikescerealshack.co/frames/s9/e9/128w/2327f35f501cfa8a6f6a47c8…\" class=\"h-16 w-28 sm:h-24 sm:w-44 max-w-none\">",
        "nodeLabel": "a > div.flex > div > img.h-16"
      },
      "cssEffectiveRules": {
        "width": "7rem",
        "height": "4rem",
        "aspectRatio": null
      }
    }
  ],
  "MetaElements": [
    {
      "name": "viewport",
      "content": "width=device-width",
      "node": {
        "lhId": "1-55-META",
        "devtoolsNodePath": "1,HTML,0,HEAD,0,META",
        "selector": "head > meta",
        "boundingRect": {
          "top": 0,
          "bottom": 0,
          "left": 0,
          "right": 0,
          "width": 0,
          "height": 0
        },
        "snippet": "<meta name=\"viewport\" content=\"width=device-width\">",
        "nodeLabel": "head > meta"
      }
    },
    {
      "name": "",
      "content": "",
      "charset": "utf-8",
      "node": {
        "lhId": "1-56-META",
        "devtoolsNodePath": "1,HTML,0,HEAD,1,META",
        "selector": "head > meta",
        "boundingRect": {
          "top": 0,
          "bottom": 0,
          "left": 0,
          "right": 0,
          "width": 0,
          "height": 0
        },
        "snippet": "<meta charset=\"utf-8\">",
        "nodeLabel": "head > meta"
      }
    },
    {
      "name": "description",
      "content": "Mike's Cereal Shack is the unofficial search engine and meme creator for The Office. Search every line of The Office script and instantly turn the scene into a meme to share with friends.",
      "node": {
        "lhId": "1-57-META",
        "devtoolsNodePath": "1,HTML,0,HEAD,3,META",
        "selector": "head > meta",
        "boundingRect": {
          "top": 0,
          "bottom": 0,
          "left": 0,
          "right": 0,
          "width": 0,
          "height": 0
        },
        "snippet": "<meta name=\"description\" content=\"Mike's Cereal Shack is the unofficial search engine and meme creator for T…\">",
        "nodeLabel": "head > meta"
      }
    },
    {
      "name": "",
      "content": "website",
      "property": "og:type",
      "node": {
        "lhId": "1-58-META",
        "devtoolsNodePath": "1,HTML,0,HEAD,9,META",
        "selector": "head > meta",
        "boundingRect": {
          "top": 0,
          "bottom": 0,
          "left": 0,
          "right": 0,
          "width": 0,
          "height": 0
        },
        "snippet": "<meta property=\"og:type\" content=\"website\">",
        "nodeLabel": "head > meta"
      }
    },
    {
      "name": "",
      "content": "Mike's Cereal Shack is the unofficial search engine and meme creator for The Office. Search every line of The Office script and instantly turn the scene into a meme to share with friends.",
      "property": "og:description",
      "node": {
        "lhId": "1-59-META",
        "devtoolsNodePath": "1,HTML,0,HEAD,10,META",
        "selector": "head > meta",
        "boundingRect": {
          "top": 0,
          "bottom": 0,
          "left": 0,
          "right": 0,
          "width": 0,
          "height": 0
        },
        "snippet": "<meta property=\"og:description\" content=\"Mike's Cereal Shack is the unofficial search engine and meme creator for T…\">",
        "nodeLabel": "head > meta"
      }
    },
    {
      "name": "",
      "content": "http://www.mikescerealshack.co/mcs-header.jpg",
      "property": "og:image",
      "node": {
        "lhId": "1-60-META",
        "devtoolsNodePath": "1,HTML,0,HEAD,11,META",
        "selector": "head > meta",
        "boundingRect": {
          "top": 0,
          "bottom": 0,
          "left": 0,
          "right": 0,
          "width": 0,
          "height": 0
        },
        "snippet": "<meta property=\"og:image\" content=\"http://www.mikescerealshack.co/mcs-header.jpg\">",
        "nodeLabel": "head > meta"
      }
    },
    {
      "name": "",
      "content": "https://www.mikescerealshack.co/mcs-header.jpg",
      "property": "og:image:secure_url",
      "node": {
        "lhId": "1-61-META",
        "devtoolsNodePath": "1,HTML,0,HEAD,12,META",
        "selector": "head > meta",
        "boundingRect": {
          "top": 0,
          "bottom": 0,
          "left": 0,
          "right": 0,
          "width": 0,
          "height": 0
        },
        "snippet": "<meta property=\"og:image:secure_url\" content=\"https://www.mikescerealshack.co/mcs-header.jpg\">",
        "nodeLabel": "head > meta"
      }
    },
    {
      "name": "",
      "content": "1200",
      "property": "og:image:width",
      "node": {
        "lhId": "1-62-META",
        "devtoolsNodePath": "1,HTML,0,HEAD,13,META",
        "selector": "head > meta",
        "boundingRect": {
          "top": 0,
          "bottom": 0,
          "left": 0,
          "right": 0,
          "width": 0,
          "height": 0
        },
        "snippet": "<meta property=\"og:image:width\" content=\"1200\">",
        "nodeLabel": "head > meta"
      }
    },
    {
      "name": "",
      "content": "626",
      "property": "og:image:height",
      "node": {
        "lhId": "1-63-META",
        "devtoolsNodePath": "1,HTML,0,HEAD,14,META",
        "selector": "head > meta",
        "boundingRect": {
          "top": 0,
          "bottom": 0,
          "left": 0,
          "right": 0,
          "width": 0,
          "height": 0
        },
        "snippet": "<meta property=\"og:image:height\" content=\"626\">",
        "nodeLabel": "head > meta"
      }
    },
    {
      "name": "",
      "content": "Mike's Cereal Shack logo above many iconic scenes from The Office",
      "property": "og:image:alt",
      "node": {
        "lhId": "1-64-META",
        "devtoolsNodePath": "1,HTML,0,HEAD,15,META",
        "selector": "head > meta",
        "boundingRect": {
          "top": 0,
          "bottom": 0,
          "left": 0,
          "right": 0,
          "width": 0,
          "height": 0
        },
        "snippet": "<meta property=\"og:image:alt\" content=\"Mike's Cereal Shack logo above many iconic scenes from The Office\">",
        "nodeLabel": "head > meta"
      }
    },
    {
      "name": "twitter:card",
      "content": "summary_large_image",
      "node": {
        "lhId": "1-65-META",
        "devtoolsNodePath": "1,HTML,0,HEAD,16,META",
        "selector": "head > meta",
        "boundingRect": {
          "top": 0,
          "bottom": 0,
          "left": 0,
          "right": 0,
          "width": 0,
          "height": 0
        },
        "snippet": "<meta name=\"twitter:card\" content=\"summary_large_image\">",
        "nodeLabel": "head > meta"
      }
    },
    {
      "name": "twitter:site",
      "content": "@MikesCerealShak",
      "node": {
        "lhId": "1-66-META",
        "devtoolsNodePath": "1,HTML,0,HEAD,17,META",
        "selector": "head > meta",
        "boundingRect": {
          "top": 0,
          "bottom": 0,
          "left": 0,
          "right": 0,
          "width": 0,
          "height": 0
        },
        "snippet": "<meta name=\"twitter:site\" content=\"@MikesCerealShak\">",
        "nodeLabel": "head > meta"
      }
    },
    {
      "name": "twitter:creator",
      "content": "@MikesCerealShak",
      "node": {
        "lhId": "1-67-META",
        "devtoolsNodePath": "1,HTML,0,HEAD,18,META",
        "selector": "head > meta",
        "boundingRect": {
          "top": 0,
          "bottom": 0,
          "left": 0,
          "right": 0,
          "width": 0,
          "height": 0
        },
        "snippet": "<meta name=\"twitter:creator\" content=\"@MikesCerealShak\">",
        "nodeLabel": "head > meta"
      }
    },
    {
      "name": "viewport",
      "content": "width=device-width",
      "node": {
        "lhId": "1-68-META",
        "devtoolsNodePath": "1,HTML,0,HEAD,19,META",
        "selector": "head > meta",
        "boundingRect": {
          "top": 0,
          "bottom": 0,
          "left": 0,
          "right": 0,
          "width": 0,
          "height": 0
        },
        "snippet": "<meta name=\"viewport\" content=\"width=device-width\">",
        "nodeLabel": "head > meta"
      }
    },
    {
      "name": "",
      "content": "\"call of duty\" Results - Mike's Cereal Shack: The Office Search Engine",
      "property": "og:title",
      "node": {
        "lhId": "1-69-META",
        "devtoolsNodePath": "1,HTML,0,HEAD,21,META",
        "selector": "head > meta",
        "boundingRect": {
          "top": 0,
          "bottom": 0,
          "left": 0,
          "right": 0,
          "width": 0,
          "height": 0
        },
        "snippet": "<meta property=\"og:title\" content=\"&quot;call of duty&quot; Results - Mike's Cereal Shack: The Office Search Engine\">",
        "nodeLabel": "head > meta"
      }
    },
    {
      "name": "",
      "content": "https://www.mikescerealshack.co/search",
      "property": "og:url",
      "node": {
        "lhId": "1-70-META",
        "devtoolsNodePath": "1,HTML,0,HEAD,22,META",
        "selector": "head > meta",
        "boundingRect": {
          "top": 0,
          "bottom": 0,
          "left": 0,
          "right": 0,
          "width": 0,
          "height": 0
        },
        "snippet": "<meta property=\"og:url\" content=\"https://www.mikescerealshack.co/search\">",
        "nodeLabel": "head > meta"
      }
    },
    {
      "name": "next-head-count",
      "content": "22",
      "node": {
        "lhId": "1-71-META",
        "devtoolsNodePath": "1,HTML,0,HEAD,23,META",
        "selector": "head > meta",
        "boundingRect": {
          "top": 0,
          "bottom": 0,
          "left": 0,
          "right": 0,
          "width": 0,
          "height": 0
        },
        "snippet": "<meta name=\"next-head-count\" content=\"22\">",
        "nodeLabel": "head > meta"
      }
    }
  ],
  "PasswordInputsWithPreventedPaste": [],
  "RobotsTxt": {
    "status": 404,
    "content": null
  },
  "TapTargets": [
    {
      "clientRects": [
        {
          "width": 88.8828125,
          "height": 40,
          "left": 135.5546875,
          "top": 12,
          "right": 224.4375,
          "bottom": 52
        },
        {
          "width": 88.8828125,
          "height": 40,
          "left": 135.5546875,
          "top": 12,
          "right": 224.4375,
          "bottom": 52
        }
      ],
      "href": "https://www.mikescerealshack.co/",
      "node": {
        "lhId": "1-33-A",
        "devtoolsNodePath": "1,HTML,1,BODY,0,DIV,0,DIV,2,HEADER,0,DIV,1,DIV,0,A",
        "selector": "header.px-6 > div.flex > div.flex-grow > a",
        "boundingRect": {
          "top": -1016,
          "bottom": -976,
          "left": 136,
          "right": 224,
          "width": 89,
          "height": 40
        },
        "snippet": "<a class=\"\" href=\"/\">",
        "nodeLabel": "Mike's Cereal Shack Co Logo - The Office Meme Creator"
      }
    },
    {
      "clientRects": [
        {
          "width": 281.3046875,
          "height": 42,
          "left": 16,
          "top": 144,
          "right": 297.3046875,
          "bottom": 186
        }
      ],
      "href": "",
      "node": {
        "lhId": "1-72-INPUT",
        "devtoolsNodePath": "1,HTML,1,BODY,0,DIV,0,DIV,3,MAIN,1,FORM,0,INPUT",
        "selector": "div.flex > main#main-content > form.flex > input.p-2",
        "boundingRect": {
          "top": -884,
          "bottom": -842,
          "left": 16,
          "right": 297,
          "width": 281,
          "height": 42
        },
        "snippet": "<input class=\"p-2 mr-2 rounded-md flex-grow\" type=\"text\" aria-label=\"search text\" value=\"call of duty\">",
        "nodeLabel": "search text"
      }
    },
    {
      "clientRects": [
        {
          "width": 38.6953125,
          "height": 40,
          "left": 305.3046875,
          "top": 145,
          "right": 344,
          "bottom": 185
        }
      ],
      "href": "",
      "node": {
        "lhId": "1-73-BUTTON",
        "devtoolsNodePath": "1,HTML,1,BODY,0,DIV,0,DIV,3,MAIN,1,FORM,1,BUTTON",
        "selector": "div.flex > main#main-content > form.flex > button.p-2",
        "boundingRect": {
          "top": -883,
          "bottom": -843,
          "left": 305,
          "right": 344,
          "width": 39,
          "height": 40
        },
        "snippet": "<button class=\"p-2 rounded-md bg-teal-dark hover:bg-teal-bright text-white\" type=\"submit\">",
        "nodeLabel": "Go"
      }
    },
    {
      "clientRects": [
        {
          "width": 328,
          "height": 144,
          "left": 16,
          "top": 202,
          "right": 344,
          "bottom": 346
        },
        {
          "width": 328,
          "height": 144,
          "left": 16,
          "top": 202,
          "right": 344,
          "bottom": 346
        },
        {
          "width": 112,
          "height": 64,
          "left": 24,
          "top": 210,
          "right": 136,
          "bottom": 274
        },
        {
          "width": 112,
          "height": 64,
          "left": 24,
          "top": 210,
          "right": 136,
          "bottom": 274
        },
        {
          "width": 200,
          "height": 64,
          "left": 136,
          "top": 210,
          "right": 336,
          "bottom": 274
        },
        {
          "width": 168,
          "height": 42,
          "left": 152,
          "top": 221,
          "right": 320,
          "bottom": 263
        },
        {
          "width": 160,
          "height": 24,
          "left": 152,
          "top": 221,
          "right": 312,
          "bottom": 245
        },
        {
          "width": 168,
          "height": 18,
          "left": 152,
          "top": 245,
          "right": 320,
          "bottom": 263
        },
        {
          "width": 267.9296875,
          "height": 60,
          "left": 24,
          "top": 278,
          "right": 291.9296875,
          "bottom": 338
        },
        {
          "width": 267.9296875,
          "height": 60,
          "left": 24,
          "top": 278,
          "right": 291.9296875,
          "bottom": 338
        },
        {
          "width": 267.9296875,
          "height": 20,
          "left": 24,
          "top": 278,
          "right": 291.9296875,
          "bottom": 298
        },
        {
          "width": 44.484375,
          "height": 19.5,
          "left": 24,
          "top": 278,
          "right": 68.484375,
          "bottom": 297.5
        },
        {
          "width": 146.6796875,
          "height": 19.5,
          "left": 76.484375,
          "top": 278,
          "right": 223.1640625,
          "bottom": 297.5
        },
        {
          "width": 267.9296875,
          "height": 20,
          "left": 24,
          "top": 298,
          "right": 291.9296875,
          "bottom": 318
        },
        {
          "width": 52.4375,
          "height": 19.5,
          "left": 24,
          "top": 298,
          "right": 76.4375,
          "bottom": 317.5
        },
        {
          "width": 199.3515625,
          "height": 19.5,
          "left": 84.4375,
          "top": 298,
          "right": 283.7890625,
          "bottom": 317.5
        },
        {
          "width": 8.140625,
          "height": 19.5,
          "left": 283.7890625,
          "top": 298,
          "right": 291.9296875,
          "bottom": 317.5
        },
        {
          "width": 267.9296875,
          "height": 20,
          "left": 24,
          "top": 318,
          "right": 291.9296875,
          "bottom": 338
        },
        {
          "width": 40.3125,
          "height": 19.5,
          "left": 24,
          "top": 318,
          "right": 64.3125,
          "bottom": 337.5
        },
        {
          "width": 107.609375,
          "height": 19.5,
          "left": 80.453125,
          "top": 318,
          "right": 188.0625,
          "bottom": 337.5
        },
        {
          "width": 82.4765625,
          "height": 19.5,
          "left": 188.0625,
          "top": 318,
          "right": 270.5390625,
          "bottom": 337.5
        }
      ],
      "href": "https://www.mikescerealshack.co/scenes/s8/e13/18?q=call+of+duty",
      "node": {
        "lhId": "1-41-A",
        "devtoolsNodePath": "1,HTML,1,BODY,0,DIV,0,DIV,3,MAIN,2,A",
        "selector": "div#__next > div.flex > main#main-content > a",
        "boundingRect": {
          "top": -826,
          "bottom": -682,
          "left": 16,
          "right": 344,
          "width": 328,
          "height": 144
        },
        "snippet": "<a href=\"/scenes/s8/e13/18?q=call+of+duty\">",
        "nodeLabel": "S8E13 Jury Duty\n10:41-11:34\nOscar:Wow, it's so... healthy.\nAngela:No, I think h…"
      }
    },
    {
      "clientRects": [
        {
          "width": 328,
          "height": 104,
          "left": 16,
          "top": 362,
          "right": 344,
          "bottom": 466
        },
        {
          "width": 328,
          "height": 104,
          "left": 16,
          "top": 362,
          "right": 344,
          "bottom": 466
        },
        {
          "width": 112,
          "height": 64,
          "left": 24,
          "top": 370,
          "right": 136,
          "bottom": 434
        },
        {
          "width": 112,
          "height": 64,
          "left": 24,
          "top": 370,
          "right": 136,
          "bottom": 434
        },
        {
          "width": 200,
          "height": 64,
          "left": 136,
          "top": 370,
          "right": 336,
          "bottom": 434
        },
        {
          "width": 168,
          "height": 42,
          "left": 152,
          "top": 381,
          "right": 320,
          "bottom": 423
        },
        {
          "width": 160,
          "height": 24,
          "left": 152,
          "top": 381,
          "right": 312,
          "bottom": 405
        },
        {
          "width": 168,
          "height": 18,
          "left": 152,
          "top": 405,
          "right": 320,
          "bottom": 423
        },
        {
          "width": 267.0390625,
          "height": 20,
          "left": 24,
          "top": 438,
          "right": 291.0390625,
          "bottom": 458
        },
        {
          "width": 267.0390625,
          "height": 20,
          "left": 24,
          "top": 438,
          "right": 291.0390625,
          "bottom": 458
        },
        {
          "width": 267.0390625,
          "height": 20,
          "left": 24,
          "top": 438,
          "right": 291.0390625,
          "bottom": 458
        },
        {
          "width": 43.703125,
          "height": 19.5,
          "left": 24,
          "top": 438,
          "right": 67.703125,
          "bottom": 457.5
        },
        {
          "width": 116.578125,
          "height": 19.5,
          "left": 83.84375,
          "top": 438,
          "right": 200.421875,
          "bottom": 457.5
        },
        {
          "width": 82.4765625,
          "height": 19.5,
          "left": 200.421875,
          "top": 438,
          "right": 282.8984375,
          "bottom": 457.5
        }
      ],
      "href": "https://www.mikescerealshack.co/scenes/s3/e3/35?q=call+of+duty",
      "node": {
        "lhId": "1-42-A",
        "devtoolsNodePath": "1,HTML,1,BODY,0,DIV,0,DIV,3,MAIN,3,A",
        "selector": "div#__next > div.flex > main#main-content > a",
        "boundingRect": {
          "top": -666,
          "bottom": -562,
          "left": 16,
          "right": 344,
          "width": 328,
          "height": 104
        },
        "snippet": "<a href=\"/scenes/s3/e3/35?q=call+of+duty\">",
        "nodeLabel": "S3E3 The Coup\n9:06-9:09\nKaren:… the rocker sign] Call of Duty…"
      }
    },
    {
      "clientRects": [
        {
          "width": 328,
          "height": 104,
          "left": 16,
          "top": 482,
          "right": 344,
          "bottom": 586
        },
        {
          "width": 328,
          "height": 104,
          "left": 16,
          "top": 482,
          "right": 344,
          "bottom": 586
        },
        {
          "width": 112,
          "height": 64,
          "left": 24,
          "top": 490,
          "right": 136,
          "bottom": 554
        },
        {
          "width": 112,
          "height": 64,
          "left": 24,
          "top": 490,
          "right": 136,
          "bottom": 554
        },
        {
          "width": 200,
          "height": 64,
          "left": 136,
          "top": 490,
          "right": 336,
          "bottom": 554
        },
        {
          "width": 168,
          "height": 42,
          "left": 152,
          "top": 501,
          "right": 320,
          "bottom": 543
        },
        {
          "width": 160,
          "height": 24,
          "left": 152,
          "top": 501,
          "right": 312,
          "bottom": 525
        },
        {
          "width": 168,
          "height": 18,
          "left": 152,
          "top": 525,
          "right": 320,
          "bottom": 543
        },
        {
          "width": 266.7578125,
          "height": 20,
          "left": 24,
          "top": 558,
          "right": 290.7578125,
          "bottom": 578
        },
        {
          "width": 266.7578125,
          "height": 20,
          "left": 24,
          "top": 558,
          "right": 290.7578125,
          "bottom": 578
        },
        {
          "width": 266.7578125,
          "height": 20,
          "left": 24,
          "top": 558,
          "right": 290.7578125,
          "bottom": 578
        },
        {
          "width": 28.2734375,
          "height": 19.5,
          "left": 24,
          "top": 558,
          "right": 52.2734375,
          "bottom": 577.5
        },
        {
          "width": 45.7734375,
          "height": 19.5,
          "left": 68.4140625,
          "top": 558,
          "right": 114.1875,
          "bottom": 577.5
        },
        {
          "width": 136.796875,
          "height": 19.5,
          "left": 114.1875,
          "top": 558,
          "right": 250.984375,
          "bottom": 577.5
        },
        {
          "width": 31.6328125,
          "height": 19.5,
          "left": 250.984375,
          "top": 558,
          "right": 282.6171875,
          "bottom": 577.5
        }
      ],
      "href": "https://www.mikescerealshack.co/scenes/s3/e3/19?q=call+of+duty",
      "node": {
        "lhId": "1-43-A",
        "devtoolsNodePath": "1,HTML,1,BODY,0,DIV,0,DIV,3,MAIN,4,A",
        "selector": "div#__next > div.flex > main#main-content > a",
        "boundingRect": {
          "top": -546,
          "bottom": -442,
          "left": 16,
          "right": 344,
          "width": 328,
          "height": 104
        },
        "snippet": "<a href=\"/scenes/s3/e3/19?q=call+of+duty\">",
        "nodeLabel": "S3E3 The Coup\n3:34-4:07\nJim:…game called Call of Duty, and …"
      }
    },
    {
      "clientRects": [
        {
          "width": 328,
          "height": 146,
          "left": 16,
          "top": 602,
          "right": 344,
          "bottom": 748
        },
        {
          "width": 328,
          "height": 146,
          "left": 16,
          "top": 602,
          "right": 344,
          "bottom": 748
        },
        {
          "width": 112,
          "height": 66,
          "left": 24,
          "top": 610,
          "right": 136,
          "bottom": 676
        },
        {
          "width": 112,
          "height": 64,
          "left": 24,
          "top": 610,
          "right": 136,
          "bottom": 674
        },
        {
          "width": 200,
          "height": 66,
          "left": 136,
          "top": 610,
          "right": 336,
          "bottom": 676
        },
        {
          "width": 168,
          "height": 66,
          "left": 152,
          "top": 610,
          "right": 320,
          "bottom": 676
        },
        {
          "width": 160,
          "height": 48,
          "left": 152,
          "top": 610,
          "right": 312,
          "bottom": 658
        },
        {
          "width": 168,
          "height": 18,
          "left": 152,
          "top": 658,
          "right": 320,
          "bottom": 676
        },
        {
          "width": 188.390625,
          "height": 60,
          "left": 24,
          "top": 680,
          "right": 212.390625,
          "bottom": 740
        },
        {
          "width": 188.390625,
          "height": 60,
          "left": 24,
          "top": 680,
          "right": 212.390625,
          "bottom": 740
        },
        {
          "width": 188.390625,
          "height": 20,
          "left": 24,
          "top": 680,
          "right": 212.390625,
          "bottom": 700
        },
        {
          "width": 51.328125,
          "height": 19.5,
          "left": 24,
          "top": 680,
          "right": 75.328125,
          "bottom": 699.5
        },
        {
          "width": 101.6875,
          "height": 19.5,
          "left": 83.328125,
          "top": 680,
          "right": 185.015625,
          "bottom": 699.5
        },
        {
          "width": 188.390625,
          "height": 20,
          "left": 24,
          "top": 700,
          "right": 212.390625,
          "bottom": 720
        },
        {
          "width": 36.8671875,
          "height": 19.5,
          "left": 24,
          "top": 700,
          "right": 60.8671875,
          "bottom": 719.5
        },
        {
          "width": 27.109375,
          "height": 19.5,
          "left": 68.8671875,
          "top": 700,
          "right": 95.9765625,
          "bottom": 719.5
        },
        {
          "width": 188.390625,
          "height": 20,
          "left": 24,
          "top": 720,
          "right": 212.390625,
          "bottom": 740
        },
        {
          "width": 38.7265625,
          "height": 19.5,
          "left": 24,
          "top": 720,
          "right": 62.7265625,
          "bottom": 739.5
        },
        {
          "width": 108.8515625,
          "height": 19.5,
          "left": 70.7265625,
          "top": 720,
          "right": 179.578125,
          "bottom": 739.5
        },
        {
          "width": 16.9296875,
          "height": 19.5,
          "left": 179.578125,
          "top": 720,
          "right": 196.5078125,
          "bottom": 739.5
        },
        {
          "width": 15.8828125,
          "height": 19.5,
          "left": 196.5078125,
          "top": 720,
          "right": 212.390625,
          "bottom": 739.5
        }
      ],
      "href": "https://www.mikescerealshack.co/scenes/s7/e11/15?q=call+of+duty",
      "node": {
        "lhId": "1-44-A",
        "devtoolsNodePath": "1,HTML,1,BODY,0,DIV,0,DIV,3,MAIN,5,A",
        "selector": "div#__next > div.flex > main#main-content > a",
        "boundingRect": {
          "top": -426,
          "bottom": -280,
          "left": 16,
          "right": 344,
          "width": 328,
          "height": 146
        },
        "snippet": "<a href=\"/scenes/s7/e11/15?q=call+of+duty\">",
        "nodeLabel": "S7E11 Classy Christmas, Pt. 1\n7:08-10:15\nDwight:Death to Toby!\nToby:Yes.\nAndy:H…"
      }
    },
    {
      "clientRects": [
        {
          "width": 328,
          "height": 144,
          "left": 16,
          "top": 764,
          "right": 344,
          "bottom": 908
        },
        {
          "width": 328,
          "height": 144,
          "left": 16,
          "top": 764,
          "right": 344,
          "bottom": 908
        },
        {
          "width": 112,
          "height": 64,
          "left": 24,
          "top": 772,
          "right": 136,
          "bottom": 836
        },
        {
          "width": 112,
          "height": 64,
          "left": 24,
          "top": 772,
          "right": 136,
          "bottom": 836
        },
        {
          "width": 200,
          "height": 64,
          "left": 136,
          "top": 772,
          "right": 336,
          "bottom": 836
        },
        {
          "width": 168,
          "height": 42,
          "left": 152,
          "top": 783,
          "right": 320,
          "bottom": 825
        },
        {
          "width": 160,
          "height": 24,
          "left": 152,
          "top": 783,
          "right": 312,
          "bottom": 807
        },
        {
          "width": 168,
          "height": 18,
          "left": 152,
          "top": 807,
          "right": 320,
          "bottom": 825
        },
        {
          "width": 271.7421875,
          "height": 60,
          "left": 24,
          "top": 840,
          "right": 295.7421875,
          "bottom": 900
        },
        {
          "width": 271.7421875,
          "height": 60,
          "left": 24,
          "top": 840,
          "right": 295.7421875,
          "bottom": 900
        },
        {
          "width": 271.7421875,
          "height": 20,
          "left": 24,
          "top": 840,
          "right": 295.7421875,
          "bottom": 860
        },
        {
          "width": 54.3984375,
          "height": 19.5,
          "left": 24,
          "top": 840,
          "right": 78.3984375,
          "bottom": 859.5
        },
        {
          "width": 209.34375,
          "height": 19.5,
          "left": 86.3984375,
          "top": 840,
          "right": 295.7421875,
          "bottom": 859.5
        },
        {
          "width": 271.7421875,
          "height": 20,
          "left": 24,
          "top": 860,
          "right": 295.7421875,
          "bottom": 880
        },
        {
          "width": 36.0703125,
          "height": 19.5,
          "left": 24,
          "top": 860,
          "right": 60.0703125,
          "bottom": 879.5
        },
        {
          "width": 91.6328125,
          "height": 19.5,
          "left": 76.2109375,
          "top": 860,
          "right": 167.84375,
          "bottom": 879.5
        },
        {
          "width": 16.9296875,
          "height": 19.5,
          "left": 167.84375,
          "top": 860,
          "right": 184.7734375,
          "bottom": 879.5
        },
        {
          "width": 90.640625,
          "height": 19.5,
          "left": 184.7734375,
          "top": 860,
          "right": 275.4140625,
          "bottom": 879.5
        },
        {
          "width": 271.7421875,
          "height": 20,
          "left": 24,
          "top": 880,
          "right": 295.7421875,
          "bottom": 900
        },
        {
          "width": 51.328125,
          "height": 19.5,
          "left": 24,
          "top": 880,
          "right": 75.328125,
          "bottom": 899.5
        },
        {
          "width": 198.203125,
          "height": 19.5,
          "left": 83.328125,
          "top": 880,
          "right": 281.53125,
          "bottom": 899.5
        },
        {
          "width": 8.140625,
          "height": 19.5,
          "left": 281.53125,
          "top": 880,
          "right": 289.671875,
          "bottom": 899.5
        }
      ],
      "href": "https://www.mikescerealshack.co/scenes/s8/e13/16?q=call+of+duty",
      "node": {
        "lhId": "1-45-A",
        "devtoolsNodePath": "1,HTML,1,BODY,0,DIV,0,DIV,3,MAIN,6,A",
        "selector": "div#__next > div.flex > main#main-content > a",
        "boundingRect": {
          "top": -264,
          "bottom": -120,
          "left": 16,
          "right": 344,
          "width": 328,
          "height": 144
        },
        "snippet": "<a href=\"/scenes/s8/e13/16?q=call+of+duty\">",
        "nodeLabel": "S8E13 Jury Duty\n8:13-10:26\nErnesto:Como esta? [speaks Spanish]\nNate:…o, so inst…"
      }
    },
    {
      "clientRects": [
        {
          "width": 328,
          "height": 144,
          "left": 16,
          "top": 924,
          "right": 344,
          "bottom": 1068
        },
        {
          "width": 328,
          "height": 144,
          "left": 16,
          "top": 924,
          "right": 344,
          "bottom": 1068
        },
        {
          "width": 112,
          "height": 64,
          "left": 24,
          "top": 932,
          "right": 136,
          "bottom": 996
        },
        {
          "width": 112,
          "height": 64,
          "left": 24,
          "top": 932,
          "right": 136,
          "bottom": 996
        },
        {
          "width": 200,
          "height": 64,
          "left": 136,
          "top": 932,
          "right": 336,
          "bottom": 996
        },
        {
          "width": 168,
          "height": 42,
          "left": 152,
          "top": 943,
          "right": 320,
          "bottom": 985
        },
        {
          "width": 160,
          "height": 24,
          "left": 152,
          "top": 943,
          "right": 312,
          "bottom": 967
        },
        {
          "width": 168,
          "height": 18,
          "left": 152,
          "top": 967,
          "right": 320,
          "bottom": 985
        },
        {
          "width": 264.40625,
          "height": 60,
          "left": 24,
          "top": 1000,
          "right": 288.40625,
          "bottom": 1060
        },
        {
          "width": 264.40625,
          "height": 60,
          "left": 24,
          "top": 1000,
          "right": 288.40625,
          "bottom": 1060
        },
        {
          "width": 264.40625,
          "height": 20,
          "left": 24,
          "top": 1000,
          "right": 288.40625,
          "bottom": 1020
        },
        {
          "width": 27.796875,
          "height": 19.5,
          "left": 24,
          "top": 1000,
          "right": 51.796875,
          "bottom": 1019.5
        },
        {
          "width": 216.6796875,
          "height": 19.5,
          "left": 59.796875,
          "top": 1000,
          "right": 276.4765625,
          "bottom": 1019.5
        },
        {
          "width": 8.140625,
          "height": 19.5,
          "left": 276.4765625,
          "top": 1000,
          "right": 284.6171875,
          "bottom": 1019.5
        },
        {
          "width": 264.40625,
          "height": 20,
          "left": 24,
          "top": 1020,
          "right": 288.40625,
          "bottom": 1040
        },
        {
          "width": 38.7265625,
          "height": 19.5,
          "left": 24,
          "top": 1020,
          "right": 62.7265625,
          "bottom": 1039.5
        },
        {
          "width": 151.6796875,
          "height": 19.5,
          "left": 70.7265625,
          "top": 1020,
          "right": 222.40625,
          "bottom": 1039.5
        },
        {
          "width": 264.40625,
          "height": 20,
          "left": 24,
          "top": 1040,
          "right": 288.40625,
          "bottom": 1060
        },
        {
          "width": 44.484375,
          "height": 19.5,
          "left": 24,
          "top": 1040,
          "right": 68.484375,
          "bottom": 1059.5
        },
        {
          "width": 19.015625,
          "height": 19.5,
          "left": 76.484375,
          "top": 1040,
          "right": 95.5,
          "bottom": 1059.5
        },
        {
          "width": 184.765625,
          "height": 19.5,
          "left": 95.5,
          "top": 1040,
          "right": 280.265625,
          "bottom": 1059.5
        }
      ],
      "href": "https://www.mikescerealshack.co/scenes/s8/e3/8?q=call+of+duty",
      "node": {
        "lhId": "1-46-A",
        "devtoolsNodePath": "1,HTML,1,BODY,0,DIV,0,DIV,3,MAIN,7,A",
        "selector": "div#__next > div.flex > main#main-content > a",
        "boundingRect": {
          "top": -104,
          "bottom": 40,
          "left": 16,
          "right": 344,
          "width": 328,
          "height": 144
        },
        "snippet": "<a href=\"/scenes/s8/e3/8?q=call+of+duty\">",
        "nodeLabel": "S8E3 Lotto\n4:32-5:50\nErin:As long as you guys don't need…\nAndy:Are you voluntee…"
      }
    },
    {
      "clientRects": [
        {
          "width": 328,
          "height": 144,
          "left": 16,
          "top": 1084,
          "right": 344,
          "bottom": 1228
        },
        {
          "width": 328,
          "height": 144,
          "left": 16,
          "top": 1084,
          "right": 344,
          "bottom": 1228
        },
        {
          "width": 112,
          "height": 64,
          "left": 24,
          "top": 1092,
          "right": 136,
          "bottom": 1156
        },
        {
          "width": 112,
          "height": 64,
          "left": 24,
          "top": 1092,
          "right": 136,
          "bottom": 1156
        },
        {
          "width": 200,
          "height": 64,
          "left": 136,
          "top": 1092,
          "right": 336,
          "bottom": 1156
        },
        {
          "width": 168,
          "height": 42,
          "left": 152,
          "top": 1103,
          "right": 320,
          "bottom": 1145
        },
        {
          "width": 160,
          "height": 24,
          "left": 152,
          "top": 1103,
          "right": 312,
          "bottom": 1127
        },
        {
          "width": 168,
          "height": 18,
          "left": 152,
          "top": 1127,
          "right": 320,
          "bottom": 1145
        },
        {
          "width": 282.1171875,
          "height": 60,
          "left": 24,
          "top": 1160,
          "right": 306.1171875,
          "bottom": 1220
        },
        {
          "width": 282.1171875,
          "height": 60,
          "left": 24,
          "top": 1160,
          "right": 306.1171875,
          "bottom": 1220
        },
        {
          "width": 282.1171875,
          "height": 20,
          "left": 24,
          "top": 1160,
          "right": 306.1171875,
          "bottom": 1180
        },
        {
          "width": 51.328125,
          "height": 19.5,
          "left": 24,
          "top": 1160,
          "right": 75.328125,
          "bottom": 1179.5
        },
        {
          "width": 195.7265625,
          "height": 19.5,
          "left": 83.328125,
          "top": 1160,
          "right": 279.0546875,
          "bottom": 1179.5
        },
        {
          "width": 8.140625,
          "height": 19.5,
          "left": 279.0546875,
          "top": 1160,
          "right": 287.1953125,
          "bottom": 1179.5
        },
        {
          "width": 282.1171875,
          "height": 20,
          "left": 24,
          "top": 1180,
          "right": 306.1171875,
          "bottom": 1200
        },
        {
          "width": 44.1171875,
          "height": 19.5,
          "left": 24,
          "top": 1180,
          "right": 68.1171875,
          "bottom": 1199.5
        },
        {
          "width": 103.96875,
          "height": 19.5,
          "left": 84.2578125,
          "top": 1180,
          "right": 188.2265625,
          "bottom": 1199.5
        },
        {
          "width": 16.9296875,
          "height": 19.5,
          "left": 188.2265625,
          "top": 1180,
          "right": 205.15625,
          "bottom": 1199.5
        },
        {
          "width": 92.8203125,
          "height": 19.5,
          "left": 205.15625,
          "top": 1180,
          "right": 297.9765625,
          "bottom": 1199.5
        },
        {
          "width": 282.1171875,
          "height": 20,
          "left": 24,
          "top": 1200,
          "right": 306.1171875,
          "bottom": 1220
        },
        {
          "width": 38.7265625,
          "height": 19.5,
          "left": 24,
          "top": 1200,
          "right": 62.7265625,
          "bottom": 1219.5
        },
        {
          "width": 200.75,
          "height": 19.5,
          "left": 70.7265625,
          "top": 1200,
          "right": 271.4765625,
          "bottom": 1219.5
        },
        {
          "width": 8.140625,
          "height": 19.5,
          "left": 271.4765625,
          "top": 1200,
          "right": 279.6171875,
          "bottom": 1219.5
        }
      ],
      "href": "https://www.mikescerealshack.co/scenes/s8/e13/20?q=call+of+duty",
      "node": {
        "lhId": "1-47-A",
        "devtoolsNodePath": "1,HTML,1,BODY,0,DIV,0,DIV,3,MAIN,8,A",
        "selector": "div#__next > div.flex > main#main-content > a",
        "boundingRect": {
          "top": 56,
          "bottom": 200,
          "left": 16,
          "right": 344,
          "width": 328,
          "height": 144
        },
        "snippet": "<a href=\"/scenes/s8/e13/20?q=call+of+duty\">",
        "nodeLabel": "S8E13 Jury Duty\n11:55-13:36\nDwight:Your clients. They're all mine…\nDarryl:…t be…"
      }
    },
    {
      "clientRects": [
        {
          "width": 328,
          "height": 146,
          "left": 16,
          "top": 1244,
          "right": 344,
          "bottom": 1390
        },
        {
          "width": 328,
          "height": 146,
          "left": 16,
          "top": 1244,
          "right": 344,
          "bottom": 1390
        },
        {
          "width": 112,
          "height": 66,
          "left": 24,
          "top": 1252,
          "right": 136,
          "bottom": 1318
        },
        {
          "width": 112,
          "height": 64,
          "left": 24,
          "top": 1252,
          "right": 136,
          "bottom": 1316
        },
        {
          "width": 200,
          "height": 66,
          "left": 136,
          "top": 1252,
          "right": 336,
          "bottom": 1318
        },
        {
          "width": 168,
          "height": 66,
          "left": 152,
          "top": 1252,
          "right": 320,
          "bottom": 1318
        },
        {
          "width": 160,
          "height": 48,
          "left": 152,
          "top": 1252,
          "right": 312,
          "bottom": 1300
        },
        {
          "width": 168,
          "height": 18,
          "left": 152,
          "top": 1300,
          "right": 320,
          "bottom": 1318
        },
        {
          "width": 278.9921875,
          "height": 60,
          "left": 24,
          "top": 1322,
          "right": 302.9921875,
          "bottom": 1382
        },
        {
          "width": 278.9921875,
          "height": 60,
          "left": 24,
          "top": 1322,
          "right": 302.9921875,
          "bottom": 1382
        },
        {
          "width": 278.9921875,
          "height": 20,
          "left": 24,
          "top": 1322,
          "right": 302.9921875,
          "bottom": 1342
        },
        {
          "width": 34.9765625,
          "height": 19.5,
          "left": 24,
          "top": 1322,
          "right": 58.9765625,
          "bottom": 1341.5
        },
        {
          "width": 24.140625,
          "height": 19.5,
          "left": 66.9765625,
          "top": 1322,
          "right": 91.1171875,
          "bottom": 1341.5
        },
        {
          "width": 278.9921875,
          "height": 20,
          "left": 24,
          "top": 1342,
          "right": 302.9921875,
          "bottom": 1362
        },
        {
          "width": 51.328125,
          "height": 19.5,
          "left": 24,
          "top": 1342,
          "right": 75.328125,
          "bottom": 1361.5
        },
        {
          "width": 78.53125,
          "height": 19.5,
          "left": 91.46875,
          "top": 1342,
          "right": 170,
          "bottom": 1361.5
        },
        {
          "width": 37.6640625,
          "height": 19.5,
          "left": 170,
          "top": 1342,
          "right": 207.6640625,
          "bottom": 1361.5
        },
        {
          "width": 67.625,
          "height": 19.5,
          "left": 207.6640625,
          "top": 1342,
          "right": 275.2890625,
          "bottom": 1361.5
        },
        {
          "width": 278.9921875,
          "height": 20,
          "left": 24,
          "top": 1362,
          "right": 302.9921875,
          "bottom": 1382
        },
        {
          "width": 44.484375,
          "height": 19.5,
          "left": 24,
          "top": 1362,
          "right": 68.484375,
          "bottom": 1381.5
        },
        {
          "width": 226.5078125,
          "height": 19.5,
          "left": 76.484375,
          "top": 1362,
          "right": 302.9921875,
          "bottom": 1381.5
        }
      ],
      "href": "https://www.mikescerealshack.co/scenes/s9/e9/16?q=call+of+duty",
      "node": {
        "lhId": "1-48-A",
        "devtoolsNodePath": "1,HTML,1,BODY,0,DIV,0,DIV,3,MAIN,9,A",
        "selector": "div#__next > div.flex > main#main-content > a",
        "boundingRect": {
          "top": 216,
          "bottom": 362,
          "left": 16,
          "right": 344,
          "width": 328,
          "height": 146
        },
        "snippet": "<a href=\"/scenes/s9/e9/16?q=call+of+duty\">",
        "nodeLabel": "S9E9 Dwight Christmas\n7:05-8:18\nPam:Oh!\nDwight:…ristmas for all of the right r……"
      }
    },
    {
      "clientRects": [
        {
          "width": 328,
          "height": 146,
          "left": 16,
          "top": 1406,
          "right": 344,
          "bottom": 1552
        },
        {
          "width": 328,
          "height": 146,
          "left": 16,
          "top": 1406,
          "right": 344,
          "bottom": 1552
        },
        {
          "width": 112,
          "height": 66,
          "left": 24,
          "top": 1414,
          "right": 136,
          "bottom": 1480
        },
        {
          "width": 112,
          "height": 64,
          "left": 24,
          "top": 1414,
          "right": 136,
          "bottom": 1478
        },
        {
          "width": 200,
          "height": 66,
          "left": 136,
          "top": 1414,
          "right": 336,
          "bottom": 1480
        },
        {
          "width": 168,
          "height": 66,
          "left": 152,
          "top": 1414,
          "right": 320,
          "bottom": 1480
        },
        {
          "width": 160,
          "height": 48,
          "left": 152,
          "top": 1414,
          "right": 312,
          "bottom": 1462
        },
        {
          "width": 168,
          "height": 18,
          "left": 152,
          "top": 1462,
          "right": 320,
          "bottom": 1480
        },
        {
          "width": 297.03125,
          "height": 60,
          "left": 24,
          "top": 1484,
          "right": 321.03125,
          "bottom": 1544
        },
        {
          "width": 297.03125,
          "height": 60,
          "left": 24,
          "top": 1484,
          "right": 321.03125,
          "bottom": 1544
        },
        {
          "width": 297.03125,
          "height": 20,
          "left": 24,
          "top": 1484,
          "right": 321.03125,
          "bottom": 1504
        },
        {
          "width": 45.578125,
          "height": 19.5,
          "left": 24,
          "top": 1484,
          "right": 69.578125,
          "bottom": 1503.5
        },
        {
          "width": 212.3828125,
          "height": 19.5,
          "left": 77.578125,
          "top": 1484,
          "right": 289.9609375,
          "bottom": 1503.5
        },
        {
          "width": 8.140625,
          "height": 19.5,
          "left": 289.9609375,
          "top": 1484,
          "right": 298.1015625,
          "bottom": 1503.5
        },
        {
          "width": 297.03125,
          "height": 20,
          "left": 24,
          "top": 1504,
          "right": 321.03125,
          "bottom": 1524
        },
        {
          "width": 64.5859375,
          "height": 19.5,
          "left": 24,
          "top": 1504,
          "right": 88.5859375,
          "bottom": 1523.5
        },
        {
          "width": 76.078125,
          "height": 19.5,
          "left": 104.7265625,
          "top": 1504,
          "right": 180.8046875,
          "bottom": 1523.5
        },
        {
          "width": 42,
          "height": 19.5,
          "left": 180.8046875,
          "top": 1504,
          "right": 222.8046875,
          "bottom": 1523.5
        },
        {
          "width": 85.7109375,
          "height": 19.5,
          "left": 222.8046875,
          "top": 1504,
          "right": 308.515625,
          "bottom": 1523.5
        },
        {
          "width": 297.03125,
          "height": 20,
          "left": 24,
          "top": 1524,
          "right": 321.03125,
          "bottom": 1544
        },
        {
          "width": 51.328125,
          "height": 19.5,
          "left": 24,
          "top": 1524,
          "right": 75.328125,
          "bottom": 1543.5
        },
        {
          "width": 229.5625,
          "height": 19.5,
          "left": 83.328125,
          "top": 1524,
          "right": 312.890625,
          "bottom": 1543.5
        },
        {
          "width": 8.140625,
          "height": 19.5,
          "left": 312.890625,
          "top": 1524,
          "right": 321.03125,
          "bottom": 1543.5
        }
      ],
      "href": "https://www.mikescerealshack.co/scenes/s9/e9/5?q=call+of+duty",
      "node": {
        "lhId": "1-49-A",
        "devtoolsNodePath": "1,HTML,1,BODY,0,DIV,0,DIV,3,MAIN,10,A",
        "selector": "div#__next > div.flex > main#main-content > a",
        "boundingRect": {
          "top": 378,
          "bottom": 524,
          "left": 16,
          "right": 344,
          "width": 328,
          "height": 146
        },
        "snippet": "<a href=\"/scenes/s9/e9/5?q=call+of+duty\">",
        "nodeLabel": "S9E9 Dwight Christmas\n1:43-2:32\nPhyllis:I knew the party was today, bu…\nMeredit…"
      }
    },
    {
      "clientRects": [
        {
          "width": 65.625,
          "height": 11.5,
          "left": 147.1875,
          "top": 1636,
          "right": 212.8125,
          "bottom": 1647.5
        }
      ],
      "href": "https://www.mikescerealshack.co/terms",
      "node": {
        "lhId": "1-50-A",
        "devtoolsNodePath": "1,HTML,1,BODY,0,DIV,0,DIV,5,FOOTER,2,DIV,0,DIV,0,A",
        "selector": "footer.w-full > div.w-full > div > a",
        "boundingRect": {
          "top": 608,
          "bottom": 620,
          "left": 147,
          "right": 213,
          "width": 66,
          "height": 12
        },
        "snippet": "<a href=\"/terms\">",
        "nodeLabel": "Terms of Service"
      }
    },
    {
      "clientRects": [
        {
          "width": 54.03125,
          "height": 11.5,
          "left": 152.984375,
          "top": 1648,
          "right": 207.015625,
          "bottom": 1659.5
        }
      ],
      "href": "https://www.mikescerealshack.co/privacy",
      "node": {
        "lhId": "1-51-A",
        "devtoolsNodePath": "1,HTML,1,BODY,0,DIV,0,DIV,5,FOOTER,2,DIV,1,DIV,0,A",
        "selector": "footer.w-full > div.w-full > div > a",
        "boundingRect": {
          "top": 620,
          "bottom": 632,
          "left": 153,
          "right": 207,
          "width": 54,
          "height": 12
        },
        "snippet": "<a href=\"/privacy\">",
        "nodeLabel": "Privacy Policy"
      }
    }
  ],
  "ViewportDimensions": {
    "innerWidth": 360,
    "innerHeight": 640,
    "outerWidth": 1200,
    "outerHeight": 988,
    "devicePixelRatio": 2
  },
  "FullPageScreenshot": {
    "screenshot": {
      "data": "data:image/webp;base64,UklGRtB0AABXRUJQVlA4WAoAAAAgAAAAzwIA/wQASUNDUMgBAAAAAAHIAAAAAAQwAABtbnRyUkdCIFhZWiAAAAAAAAAAAAAAAABhY3NwAAAAAAAAAAAAAAAAAAAAAAAAAAAAAAAAAAAAAQAA9tYAAQAAAADTLQAAAAAAAAAAAAAAAAAAAAAAAAAAAAAAAAAAAAAAAAAAAAAAAAAAAAAAAAAAAAAAAAAAAAlkZXNjAAAA8AAAACRyWFlaAAABFAAAABRnWFlaAAABKAAAABRiWFlaAAABPAAAABR3dHB0AAABUAAAABRyVFJDAAABZAAAAChnVFJDAAABZAAAAChiVFJDAAABZAAAAChjcHJ0AAABjAAAADxtbHVjAAAAAAAAAAEAAAAMZW5VUwAAAAgAAAAcAHMAUgBHAEJYWVogAAAAAAAAb6IAADj1AAADkFhZWiAAAAAAAABimQAAt4UAABjaWFlaIAAAAAAAACSgAAAPhAAAts9YWVogAAAAAAAA9tYAAQAAAADTLXBhcmEAAAAAAAQAAAACZmYAAPKnAAANWQAAE9AAAApbAAAAAAAAAABtbHVjAAAAAAAAAAEAAAAMZW5VUwAAACAAAAAcAEcAbwBvAGcAbABlACAASQBuAGMALgAgADIAMAAxADZWUDgg4nIAANAAA50BKtACAAU/EYK6V6woP7Oisnqj8CIJZ277/Llu0H2fpxFOrAAV06bhLzAedL56e+s71DkJPnL++/279qvfV8w/g/93+Ynor58/mfun/dvdmzB9rWbz8e/yP8l/mPe7/af9X7cvVX59f8fqEfmH9Q/4v+A4RsAv6B/fvMg/A/93pB4gH9M9CP/F4ln53/w+wT/T/9x6w3+/5PP2H1HOll6RREV4YLLqvDBZdV4YLLqvDBZdV4YLLqo3RNomD1lBD1TrzwwWXVeGCy6p3uzlg9c09USm1AOTEvblyYl7bpcMRX8zp3tneiE8xkwD3fkkpARnwXSFfB69PpqFUSj1I73U+1VbhaSoFHC5wOikAZ9+hacPrutxhxWptYaffhVWtd3JXcQAmFl1XhghYje3ESUaqV/YTZiRajOnuZ6j8AAWXVeCbXYji7Y4lDS4CBP4S3TWcRCM+DBQ6C/NVfw4MUs0nfyebI8xeMoHzvblyYlyxsn2243zpEeLSko5CPyykVK/r/o9ErT6BWILc+POTEvbk8YcdeRyxutMK0dC6wgQDhQ6/JxJy0FrnfsjIUJi1kfBDEVoGRYhRnZgbzFn+2MHdGmbdMoIATCwHHG1SRAudavbK9Iny7xxVLphsFP2KK/oYAVRDIATCy6pptLsxElH6Q2qJX1PGAEEija5vMJXNCdBrMjSJTKpmlZKwh8IZzcrs1bLAymTG5fEPx+xJKGoVeGCy6qELOHIZe2voLFEcq4a/QggBMLLqnzq3BN9eEuJo4Pj2UqfjCAd8CntzJgIATCziEHxM3N5gyTjJgIATCy6zFcKm6zKw9/rzwwWXVdfHaFqKEMGpAvBXOxz50q52OfOlXOxz50q52O3/EjnzpVzsc+dKudjnzpVzsc+dJaG4SrWP17lkFmnLhuVp0V2vPjvV6Ml+zRZLHxn5AdksfGfkB1aDJjf/H9oMmVgDPnSrnY586Vc7HPnSrnY586Vc7HPnSrnY586Vc7HPnSrnY586Vc7FxWIaoK5swlOMmAgBMLLqvDBZdV4YLLqvDBZdV5IKp+3M19EiLYMHKWcjxENfgNDgfZyqYQEys2xd1LObCFp1hTGMYW5VqH3qCxIAQSQejap2mMXLmAJnLGka4oe/SNefnNgAUpIt1VLQnzH7glqk0JOKLGLSqbNwTgRekX3yqfOzV/xWfDYSWPOo3rShZ+9amOl3NT/9T7GjkZWNAmhQXD4kqb9sJGmB4cqy1vDiyln0S+yXDeJt55IxwwuoVVMYKN2+9+uFxHlTt98lDVV+hQRnHAQfW9x6Coh6u8tZ0y2fO9Q/V5EHBnp1ROQubuWrUAb9XFeyAwmpsOePIhNfffM6Nim/sbj/tPR3nVzJwJYgXk7suLE0S1lSB1Wnvk9BAkTRzCUM+hp601XtbWvaSK6Dq/yDs/iJM2N3sdP80n/W24H0MQpEKeaDQtN11yzeimbw3bScQJubGxCfMssVUPdsYOLt1KL/Ywg7rUwyGPBzxwGYKJKJKTwxB2olaNWIzMiw6DJGjY6Y+gj2bEnwekRMQ+QMz010R51y8+leIQlNUrGGMAxfnjJcoXKwrY2HAVlse+65gyaXMJJIarktAj/MAkMvsVQT1/ohdKrnt2Q6vhIeSgQV4pQK6tJI0O2Y4AdjITAFS16GSeG//gm10UICTRK6fpDi+z4u9zNj9QAgzsol+Myi3XHvSIUKpxuZcmJe3em3LlJqxyVBSGqfZI+4LrgO5206C3kOieaETYdKudjnzpVzsc+dKudjnzpVzsc+dKudjnzpVzsc+dJtfKxNPEIAS3YGqFki7vjq52OfOlXOxz50q52OfOlXOxz50q52OfOlXOxz50q51oXBOvbA47gaMtHDUVxzDymuO0AyU4I1nxO5cBsvBSYRCMbyseO8YmWMiUFjIo2RRsijZFGyKNkB2UookOZ6luwX7IwgkeoziQApHIsmp7Fb8r6NX+b+vJBUBhZpOUGxSORLuH5XXdnhZFCTMK7zWDmFlyMoeQVbHoxeKgn+4BwrKjwTty5MS9uXJiXty4R8Pt1oM4icZphy1DaQN/bENV7kelYR8wRqccZv3swEBVcwe0Hn4ExRhmfONvCfyFFus0O6h9xlPvZy3W/S3P5zCFvn+EEBPASCNjiU4yYCAEwsuq8MEqSqYYEsKdgOaS02dzCMZu53GMNRtDQKvjk3KiaYl7cuTEvblyYl7cojMi7ukqZa1kIffXX8wFzByTO89/tUjsxg6wz7aNcyqBsM+2hXOxz50q52OfOlXOxz50q52OfOlW+tIc8w4YuzuroVC8D2ybxMy62tBz/XnhkcXpuiqvrDnVtqSX9N0VWBMThWQAnlnJiXty5MTAm1Xhgsuq8MFl1Xhgsurit7cpE7WVUEfEQLwMBZ0ryWnllUeS+FUDXkwYO225cmJe3LkxL25cmJe3LkjuBDkdm04DJOw/b/H/SCdWfUaS9ztekd3/bcAT6jDJgIATCy6rwwWXVeGCy0Y+l4PtqqF9TSxokKsNA8/xRFLMOKmU1xVROmIF2CLCPrmOPf7UtuGh0YO5iZYIx78xtK3lDD5WLBT+edKHoig/HhtJuMlyEvCMerf3gGMQzXHf2we6brv3EWDLMkps0QA7SIGcu53hYNCGJKzTgFl1XhgstGQH1dElaFhbSHQ4nq6ITD1ooj6fnfMnAKCCt+5cVZNLhIhvl2Z+7U8x/3f9v13u753p6wLKy92pO3j5SbLFVsc2clAoZrObHelMQXVUIHFpvISqPFKy3q+vt2alG1VOcF3DscANsegb3f+u6pyguP6qFvdyaHm9YpPMFk9iO8JJzZ2HRSIwjh2mLkPkwsuq8MFloy358sGcWa4WOLn4eCw1BSF3lzAy+dIeqA+ZRbh61adqtbdI1rk3wXGqsRjY67Ngi+G5j/to/mntry6o/rzwwWXVdR+/8Z7RwwnRw4jbhxMWRRZuQgp6DIMLcCQg8VAxk1BY2lPF6IpEhO668uxppe0TJoOMZtg2ZXNwwhJ+KGUgrl4eQsUnseEDDUmcCDXM3DSB5lVuuHs/Fw33Ghlj4tQgBMLLqvBruCFG6vQfc9NxPwN4Bg+z+Uq5OOO88Kh68OKqEGvG0luFur8TDuxwsZQ1q46xQc0Jf+d1CiKHPj7t6SCWYiy2twMEqIH3EvblyYl7cuTAjwXuwHmWewa+6EgbZ+Nu+6Gw2RDiFRe3xxYU3jNrbnHTaCS0tj6QxHC1LAjWUEAs+3LkxL25cmJe3KU5699FgJB0/s594PnkTLL4HmKMAKXe+Qtaf0mnSnbn7uf0GANtzWF0oIATCy6rwwWXVeF4BT3Wc7W6590eoXb8/A4i1koVZRVJofEQKq+3gjgMbFMkseCD0tzcNX2+K+8fWEh28YYjtNlVM09DL9lIeBFwypoG/9dCpFhYhfyzTCawX2LITU+Y71UZQG0gHswiGkrvHqQTCy6rwwWXVeDRhQof/uXtoPCj/JLuMG/HCUwBwawxK69Yn4yUEI4ld645XNmAhr9N9cFZke+T2icJEHGN5mwmMph+kJxwh3svuOrp/RDU4y5iV7jjDWodDhu8Qft1VSBUFA5D+bIQ7UbhWR8BMTaR1f+doArY1hK7+DbmUVNVIH3EvblyYl7ct96WByJEHs5l0nojuimC/ltNrclp9evjqaBVeg0VeRkwEAJhYFy9LuoTLjatcdER72sOw+dcNAGT3o8FJWPCqvIR6Kp3doB0asZWY6sJLrBHFs2rPOcN+zM8i0q3JPgaXwJ/NHU7RSEU5Cy6NHXzBCx6r2vQxGQNIreY7oZTEKL/PgkPImKAh4Xr9vzvT9yayM91HloCxIgSfMcaA6iAh1vj7Y/hY/h3vks40Mzu142aQ/VxsVVUWQntYHQLKlzN5wadcWI8357/uM/GT7PSCHNoKjVHTgguhC3xCLoYt76xDOJzwW+9a6oBqT/V0+at6bcuTEuc75HY3ml0ruMkCRwmkHfa1jbi6RYuVGBw0FdOkVmWZb/vkCAr9oMamUoVdWkyu0cWTjaRAdPaDFAs/GGjWlU2uTVMQXwRcKDYf6wgKDA4dM/TBelAPjBU/BLqHcutdqslnJiXtyfS07r/OZ5vJsH6UTo1Syc0TWDHXugRUMrBBuMpEjh7URMODT/eEo1KQrxiwk4VgVvnTBIny4ihlStGHtQ50Lk3KrAXBTR9x5Wv21THmd9a0y5s4tlLIo8eZFwDhPcxLSVAnSjqMfyYpoFFtOUG0igXZuVioE1leXyz3+vPDBYY69ACID3CLvg7ztUDrgNr5qGNWb7wmncWpWDgAruYFFoDqEzZFtb+gjBIgg66J3YMUSRjKbeLTpoSZ7LSFnjcvPXBhAJTONJw0L7qXCaFJDygK4wDNL4wU13LJJS1a1MQ4B4LG7fNJ7WQ4YRQmDsuHCCdNSYRk2RXkI1gQpQq2rHEG/7MBWDKWtVaaTDzD56UFP0PhXhWl43sH2sgsrOL8iqA5MS9uXJiYUlR1scdFLCXJsJQICq2Ej1f/XsnQXdBVnQ53PDBZdV4ZGAcmJe3LkxL25cmJhSKBCnV/DBZdV4YLLqvDBbCIXUHP9eeGCy6rwwWXVeGCy6rwwWXVeGCy6r5nty5MS9uXJiXty5MS9uUidWDl2ZQXg5hTkdFqiBaaVjbKuk074ztRbpPY3FMci5OMAVHj1TxE4UfvxQ9KCsp0oIATCy6rwwWXVeGCy6UjKu7cRSNv5d7lWKpBSisaEG3qC+pEzZLLP+AV1ZVWiAWCQaEXK/p9P50zOTEvblyYl7cuTEvblyYkgqkUWQuPDncjW4YTlYAUKVRtUEWbgZ4TztU7K6jVoa2P9JzGJTMmmAVp2WCMe/MbSt7HppF4/S+KwlKxOW/bwKLIlWWd4fNjaoByN1V8HHoc5kgJb9awrR0ilUZjLekYONlnStqK3q+reSqD7HJiXty5MGtdaVRUnG0bjJhhKP6RqyQCm2MRD7YGxxDvinSpRc9vcfCME+c/V67S2Jz6TOx6REn4Q2fCf82jtUvg5bWz3sQ6oCs6SCYMDP6kvEXZ3+DZYBQ/qsmJVeUI4k7bohspgGTpFdJ1PrtXcyUH1uFm0cbTGF9AIiogxU4uD/i9UEyHYmuX8dQ38WwhOilCIbJGhAF4FBFWiLrHJiXty5MGszEGPPxCwNs1IcMR2ullLXxrtEwClZyBiqLukEcUEy9BqA0Y8g7SaldAzJx60l86XShOHpbgJPnbDn8jsKCHjZ5DkQ7rOK4UFFpAEScYQOTEvblyPe7oP4YgGPJhdUNT/LKS/GkETDQNT1QTD1SuHEGS77HnmGH069PjwhEZtVoPw6JS6sl6jeIw/Dd8PrLGOfZDv8Q39chrQMIW6cw3CTt3jEYS69DFuVwIHH6Dgt6Ss8hg1J1wrJUVxZWuBqycy5MS9uXJiXty4R8wwrdlHGJcHLCOL8/1BlheRoVjZjrgkyLIRw3/0RiNNM+PZnLqf573cWZwuCIjWqhkwlV+7fRX14xMuc69G/ZLuLx5UUm9v+XRgsuq8MFl1XhgstGVy2SZa6KNDyAtaxkkebspchx9mn+vc2/Ru3nIZy0e1Q0vzZU9naQixISxsUg35RuG0Ef59gx5aGr24S4QOTEvblyYl7cuR9OLEPTaOj07mtfH+NqjRmZs59L0zhmc/h07jA7OaetrfrXfoF9PHz+Pst9+6DsoWWJLACYWXVeGCy6rwwWBEopUpNmjEiJ9UjWK3zHV2pCHQFjYUAUA/hnQpgn0OFSvKP+zGKyrM9+SykDcZEucKxwBIX0spH5VT/XWfPgGws+rJgZkkiWxBdvw5dCHp8IZiN92I5/hyxcvsixWDDY9HoWwPsjQpoMWzNrJJtYUHYKHmcg5OW5F6vSiqEMC+Yh1Wv9eeGCyy2DmjlAfYUJmnCeCwGyXPV6XINmwd3ShoJpvymsNJ7McMcBBiHsZZjwsxssQOjEIIJf9g/AoK16CSYeS50hoaq4DJb3IuCARq6AAo75lCvQx8Mlgj4DbPNusQjuqCyrhMLPkaSVDSAi1uBvJCP9AKBl4exJx1tCxdhtZXXsmF+o/DigmG86n0IyL/M77UTZvwMV0z3AxjhSiH4Mqt4kIR3Zt98bVLGGYvmYSFZ4YLLqvDJNr4FdPI4FbXwNvKtxi9kb5Oao7c3DUPVLwFLLLqvDBZdV4YLLqvDBZdV4YLLqvDBZeq8MFl1Xhgsuq8MFl1XhgsxgYl7cuTEvblyYl7cuTcKuWPjPyA7JY+M/IDslj4z8gOyWPjPyA7JPQDtZMkR0snvearaHhRUU5ZmIdJA5VAEijYJ7iW/2PVqmc2HUL5Q3VBR6uP4COnuNHUJ6Wf/tddbTouQas9JKhp6aGcVBHB45ADpF88TvLNIT5JYO1OJPDF3DBZdV4YLLqvGoB3OiA2ylSXgnyx7QMJ36taqvU7U0NqAhCIt3F8AyPRdD6enB75yFuQtNEISYoeBwJT67Xy8gBLikzww63qwmNJltcV4ZvJsN8iu4mPYIYn/sx6+JcW9H5GVXeQJ9bH688MImUH5k++sWpFrsJH/DHA4B5juKEgmhllGpFXq6QIxLf4KKEuqs7iYRY7ned7SK5sEZM8WaaDJKULxdkQHd86/GhrOpDk9qCg56RPiqb1XBL0RW5YFZTCaJ3UHRJPbj/F6w65ImL3wp3SpniPAa0eZ1XREjxQemYFwJmIQAmFw/AL+ap1GDTyvTqqgEPI3zY450ZKPsG0QE0dypAMnG31Ujo3Ls8soJNDLXY5N5DPhINr3fGIQAmFw3IzFNj5lMGnIIVvJZGuEOpJ6bcX51iVP2PcPlJt8lJA8FyPXkubCGpyXDrvb+pkMtltgd0sI+Lx6ynV12xcT4LJ/f+Pa3pdEE5VrN/TH9hnUXRQlT3ty5MS9uXK5Qhrd9Nyb8nBgW9up25aWzqGj+i1NnhyvKLD3BCwJVo3npN/tKcAFLlvmBFSrMIr2Vyi74MxgIATCy6rwwkw2+y99t3ujcRTeGOj0PkwSbDGxQBZdrVqggBMLLqvDBcPwDBPXg/HR0TyAvT0kLAdaL4KAZGZ5YMTxAI3dQeMmAgBMLLqvDCJlB42KzO7c2besR+ylC6EsyazVYvWPwMa5v9D+UpgHOffaa3sExaVgxMyOSsHbevs4ynJRQN30k89LJMJ5UV0QXEUcSccw+pQqNp3rEvishX1WgVCF7+QXNe6GKgDnHQYJzzueBVazs1HBWxlBkzXrSrcHl6cMOM+WAVFsY2hHYPMM+KQYJzA4jGs8iU41dJmIWNJSIi73vlUdjJKCME87NsU2TfmEdZRo6+hXu1BtKXWNhztLarkRCLdpWE4r7WwAWWrKrF9IzFJvMP1ggauNaZh1t8/q1KYTNcUJKr+GrjEzbYhLvsgOBjkJyLxiECJCjj52gEAgYZT9X+cUUZYV/7ThsYJiUA+b/G52WdocwYAbE6CFeIAkME7PFb4kayaw5iYkGg+GtNjdjkqR8YfMF5bPUSQzesrOYhADdO8anYbYlQhSVvK/eNe985MTMK6/BbODziVNtqwWXVgFd1sF90+H7J7El9NAL/MgOyWPjPyA7JY+M/IDslj4wHLqvDIwFYfHlBavlBTWF7rUHR0jra0HQW8h0oIATCy6rwwWXVeGCy6rwwWXVeGCy6rwwRdkGP3IVDzJN5SqaEaZaTkqKjJVh9Bhl7DGjHtqO+iOATQ33Q7dnRmC1OqoMRL0TwyWkr2uERuvPDBZdV4YLLqurlAJAQpvGSxl2V8AlwL7f5SnoNLhWetigWq6AzLA97Q3H11p/iHmttdpCOr6eQ/h4SxI9xfQ5eaLZqfWjYww5qm/g3TlBi10wRnIUObvZZBeRcnLOpnoLaUx6FmyrCIwdSfRanBTUxsQaQk77sBHQRx7ov6rTJ4Def7Rdl6JY7Emwwsuq8MFl1XU8Iqjgowtlosn3wNHLfjJ1YY83Mbj0n/CGoX97pRl70xksluPjdYCxopJxOWEhEjB7YMMmmxTnIpS7WlKQoV6KEYr+x7lcAcIj/YMvEk0unB8+do8LHeJMMWgco7Aniw7LUeNBmIuB2Hrj54nyZ3iCByYl7cuTEdL/bj00AFyNHZ/PN4kaqZE4Q1Q/7P+OfHQ9le/00itngHM0LqmqUP3JsbA+v7tZXbaZuLGqX/T8iRgDI4+Pv3RPylUR00kn+D70EW/Bf1l7cuTEuUAD+895fq1vTlf+uOlu5IeFV41xdO9NwH5aqkAAD1k2bmvpSBwwOefGMoM/VxnhCccuQPigjB3v16kpcB/P2o/DWW9ETW0tFDaZ4yxovVWbKFKpIvkOEucBAHebVFscV0xKZe/dUjvFj4TfnVEbJx11xxkI0doZ9VnpnV6fhMIZLO+LDfy6H5jYASyLfACXiyvXfP0S3R8Q2qJ7ib9inqrubjyEYpJDsgViZH/vR8pYaSuyHYvFzg8g6PXtDtD577LWjtlEZ4b7Vi1y4iuVymV7ubvuODupAQLBI29lhvZOVzCw7nEZM+qioe9ljXcGSKZl8bfnJKhkFxqKzKp3GCs1WXoCdG1iY7DQ9I1YqJbF0BRCkxToJXf+pk+gc2vTB/GHuQR8o16HIDMV6t3Szg3b4Qb3fNMPG7RSEmK/FOwcrlmwL3c3HARRCbKWHHCu33yqX/1rBMTL2DAwOngTCX0WafRbeYNb4ITehDWd6CywyY/rbk2EYhm8IF7Hr9/loC4eSTnUdyCEfcq8sTXV7N77beDgc9geuagSWvnHy603FKtZrP452NhpQBCfYZPTDjmGpxtgt3W7hcoKwiQA+ot+3EDmqHP2dmNfdBEWyoq3yA97ovifWIqsvdlgae4ofTPphq7kcpu5TxI79+xMvzGgU4thIToQ+75hv1iJgdyZnOAWFfi+mMAJV6sp8h+Oc+k5onJwU3Abgz39bOMOpFf4khKHR0FwcHfmraQHPU/GsEfFlEOruArK7GWIUnACZhaHLMw4BX3wyNmoMbHDwxsajrtevMegDegTsWzxB0x7T9axfg02xGgcmGVZ1sBIVsLt9ZRKq4a4UcGeaqKMwbunnwRjUOTBtvToLqEtsf3a5aH28IHco6vJ6sLqIxle5f/JxeGMS5gOXLQdjeLmEPWvW4yKErDk0SFcuLuhDXq05z8es12XPvYV8021YJsPyt4Bpx1u+oqQs0otcse+77XrVSvKmwE2yn2zRdI0RGuoHxRU61aWQPK/aeENpdeLcJXSOnd0VD3+smkywy/HItos8f8biZDZQSjUWrqiYOFYpisF9S6mAlaze4NROonhm3MM2Gw4/mAjeBsDfPPGUicb5rNEW1qhRJzcdl99uf1MJD4S2+yGCqVjuwkVq72gDFyqEE/VBvRZt3RNtn/Qd6+4Wmnug+dnkEHS+gtMmswNvGuz9t/GpbURD8Qxi4lo498KjkTiOxAxGPmXlvhWPkg3EV4hIOpQZxOiCrdXXsuLqn269o1vEsvXsFAtZqKaC8n9XxXGnIdY5iRrESw//kZ08qoWVYQxTc3rO9AE6bYSbgoMPV+y/Q0pYCtrxkzvJovq39F6scjbexGAGQC5EzK0KZugXRl7sSWLcZ5pRwoqYmK2h3q8HDA2LH5EQ9MMzQrYUnMuBAqw4zmBYP5D7MlTpbmq/QxbTnfpe3GFEkIZR1bOdwxnYtGxxkXunvFnzjvpcBairXJ09EpN9ZgYyA5IO/6V7fkMh+UvhiDACg9+2qS7+0gncTORKaPcHziJfKqd54Jh79ce3qDx0cWX0h18FV4CD1RIkeqjpsbNoPuH9wDelJwHK1ZhNbt3JXC4ywK052Nx0cdrGi3xMgeyosiqJEqSrex17aoSN+knimoYhVIEzn9dzSTOIEzAt7GOt04mmi7RmrguaBcHbyJ3zfvkF7h9f8WVH7c5skfKCbjFakmFgg3Yb1vBKj/33mrAXVK0be+Fkgj2tUhYLQseiYTI/tp9gtbqEg0moyu+NF4pdAVnbtDFYBdKH0nM2lqNVWoh2TkB528memDKlwx6Ejbci2TBue+F2dnTqisDYOMf+azeMfB7XfmnPvBaAoh3SC+SWvkgMAIQaQ15/T/65Q68XB22ctvBM90beMO/k2Zp369tSvXC07Y+vq1g3fCqqJlmVZW4xOLQHLSiSmLaeSjb0vBWTI4KFr1bHhfIWITSNsYDM+2nb6S4NRAa+teVjma/vwUgnMM4eAoTyg7GoYegbenfe3jeTyvLyVz5jtZhhPXFserF8ANxsXL8gcrjnMk4x8o2Gd/HRW9uXl9BQ+uIw3/WVg8y0jCRbkM9u3BP+yUlKZ4tJiSDTn9Snih2hLODW51drlFx3WisWtM549h6VZ7SgF/2ao0OBccnZ8veJcRJ+lm3QtaA4lOUHLNNQF664H21hI2aNOH7OKIy+M+vWCYu5uACvnBn7yhydANLSLHotjD3RWQ5tW6j+V/PkTGiThdGfn5V3sDIbRYuvtfd6//XCuUaWbDkYkbaaloQZVfBozziCOlaLNv0UTzb4zMJKnjLOusRsrnTJUHnXX5kenufK+eNaUOfkn607+aI4uYlBcwxTc67vGGrI9Mxcb0AU5M4LfEYIXikdTD9Qurfz2job3cwiodP4fubJ7rt2568rebfJLnHyqQI9U3rXQmAOchf6QmhvanXDTr4H1njYgT9yd1gjj1w0HQpt9eXwXp7igdae8xCtX4dcbkF9Xg4HrX3U+LiAvBWd0WDk4ZghQGz4rBEq+tvvYI66JFUMwrcWLu8OdgLDggtjIBZWf9e0xPp5HWuwUOukkSbWBXWr9YmXkQglJG++RsG8SWqxpPyqT0NeE7n+cjkueD0ePnFsJKGvf7cOu1TP60sSpZM8xeI2/4Y/Otzr2QfmVQ3GdilnhHmlShFMbCsIWuKYXzNENFrlfGc7lkFaUmQIQEHNZQ2EDHPnWvWD55QNXTlmn3wFB74jI1dgi5SzoGhMSChkFeVtqs05XkJp1QVlJclXAr+JQe/90q+Co6ygJX7OASqa0okYCkdU0LN0REhUPip7o9FM2UGngbT4+eKIA7s5m38KbXOQJXAShp/04ajBAeLJ/pELxEDlisjlBAcE/HeYH+gAXBPJ0k0sSjwFjbL7ZPPRD1wc8rR3owAW1/EZrhhENU5rfd8YR+ymBHZhTbiJ96NBQAAUcJHcOee5UhKRLaf4THAAMaQA3bs3APDSXkKm8UI/rKswUSRP5LcXKjRpE0iaRNImkTSJpE0iaRNImkTSJpE0iaRNImkTSJpEvyxZHecCBAgQIECBAgQIECBAgQAq1XUSh4L2dHHsAHrFsIAAAULv66U+QNIGdN8FygbT5Uo3KGjPQQrPUDFo0phxb6q6lJISXApJCS4FJISXApJCS4FJISXApJCS4FJISXApJCS4Qx+AdXmsE+g0iCxNLZEDXQHmQgJBcfk88Wb4A+4quKsjH5IeTzxZvgHrLiq45syMflyGvPPIycY5IFHgAxRKBRarY3/LQBHov06lbTVjuSt43XDRnjBYvbIrUfBS1QhOkJgFA4tHut9ExltDhx6IrHvpPXkiW+Xp3DfHOk8DjvMAAb93MI2xGXt0ODO5OFJr36MQ9elLb5zCLqNCq+S2b4Yg/tW/L3U9ZW7560fKXpV7kLHKKj3Ls8/tXOnVgT1UvT3189sUvx7slwfWKDV5PaI3bYm4f/JYFrUT3bcVMmsN5+kW5Qaq5xpYlNl2/0nmAfMtSBE/sxP/xOFeHgZfc46gauiAh8QupUHacscLe7fntYWzxF5E7ztL34J0VkGKBAooGS6o2M5WiNpM4Lyt1UuZYDgphIzGkkZLJ9+r/ZeMZArr2zX0iLx13UwLgij3wXFO23qithxQcCh5HC+oZ4dBokMv7K7GqJzdOPh1Z6Xb3JOjE6yA6A4jV36ZcxSxwsLuFj6xxgFWJ7S3+cZajSXbAgSP3mtykvgDiyAZDrBMOlX6Dsp3tehXvTPZn40kHHMUe7ga+TcBp+EidbSd0wd1c4BkfdtWiJO8Q1fB30M6GGkCtj6n44GeEek0duPqnIt5g5316yYzLMycmnuXKXjvlg+zcDRAvobXwY7fhVZRYbeR1f/4VzULX3XLMS0xyorEnGhdNcysuJnkcbkU7BM6bHL6NR4i6yF59manjNWkzTjbsko9Jtwyim+kV/0ozuX3Rfml+hPNToKPZVWmGfOz+waEwZuItPagxxNQOob6vY4D5uvFGc7OQYQvZ0iCH/pefoKXtWlbzTrN3s9iSZstBmZnBj1AqYJgmVZwu2978jaMdZf6+PilpdQ6/vHh2X/VpmZ74l87FbL4tF5Rq8wH1zbvxIGp/7LxSFOQ+GZf7o2QC5sfl8Uyb7WN2c7MCUkkqCTO2zv1F7CFzH8q7IokhoyA+JHd7WAib3bd6a/vjTK9r7QXhB/kgPLSwz40eQRdd+7euB4Q4sipXlYLkYXecWwxKIbS5eXo/bK6kshvZPulYRhll2E4CTNi34k/FrWb/77b7V/EK6H2ITCS2dttsmogbM0W2EDLD6LelGZWyEvePlSHpvyChQTv8oGAhNlJu6TinS1lj3h4+mRrOU17INLNo7rAGpBziYcgzq1HlcSkN9zg962qKeyMZr2XYfRkw88V7bPmTp/S/Ruosot9kfryOGWBPxqW9cl02b1gmyHod3wFyK27LU3dL2UwexF8vIzH/r4MLPl9p1eIR1/YPTk6HocOk1X1y+8msLJ2EClyCnXBgpqI7Z0T7HHbhChhevparjTxT6zINyGdQJG68pjazCoanAaoJtCKOww5iNq03jn0XPwbMAgDJJx59FDn4CcJb3cimzeNADqujJkDoRKjwGXWP3uXDbbBO3REk5sC3gnF7N1ceDSsy1XFKoOTiJLA17b2a6qryLwcLeKwdjJarB0l8CJduW6TUiljrzbzK32Rl6/Y/cKl98fCzQc1ZUSbq45PCsbne9U2iSoH84fcHYnJisCZNicnRjr4bE63pn4RCfNEl91r+58TFuwkSa1a++oUszWA6mECvMSi6qBd0mPjkf6fhJO58DH22N+l3IRlhEU9hUvXsXGCUbsQariEQzNZO87HxUqBtBDSREizzy9AKEaWenLal4Rqm9eRl9j6ryroEKu6DCk7+h3l1W9auIMmtiMNJpvPa9cp1tPwUJ0vEZ9XS5SqOph+13bfq3Xego3fX1dWD1i3EQdl0HqAWm8cDPv66CmJtsdL7LvSpV33d5UC4UKEaFwJlsSj6MnCRqMkOOaUp2RKFj/w5GWiwpmUbwBSedqb1zBM/XtY3NfDXveCgrVlxsyZCI1Q84hzB0/YWR6OGL9C6WsA3K4MqMBXcaf7KDLemFQlXEtYvpWXWSxlx6t61IJKOfE0YFnVQr6lZ9P7cppuc6K1cONX9RtPJvVq8h+uw6Ahby5poCYdGTQqEYlvIiUSL33ej2vNxx0PRjD4Rp0Yfc9QvqQ5hdsN9G69RiDnWA0JuI6MCNkLijzprarRG6e+Gq/h3uq7vDEgOYNZ8QW/i4Uv4lMI6YMaIJgvPzd72Pk97ZawqB5xLm1K6qkq6TRbL8DGlNNWlaNeLoObFFf3yHjUYSwO8r6wPwQ80Y2JWr2510cJOYHqpWSQyNPnu2x+6suR316iBQcd6JfOZfzAzrKC2wrud7cngdBE+Ts9EJikE+3fqIokwDnDa4WFBDxo3Tq0z95u520deKObrwyGNyppkrxv1bFudSRqL74RvmY5lyZdBhfqK7Q58nenkqDVFveLSr/8bpWufrMOSLvBhwEi5hLTWZ2LBKgFAUB69B9au2VLzGwV5rC5Yft5yzMwKIkv9146VoXOAyknyut8FImLJ1pjTBZMhSJ3PDAuNHUKMCPDu5DlprR4TeUliwDa56yaaiV81rrp1eqz9UO7pdUD4GPRmDktJIw8pTU/ftGKEVn8epfnXkQAJOvhMU+ohXh8TYpPWfhX5BipY+8KXZCYXodso5DlAkjREQrE62dVOggz28v5swtXjw0cpokTAo/F5VCzE248doI813MSlOBGspiVsYkSx4UA31UXnkpUDt4Gw5tyA95KV2G/SiuR0+iLh2B1UzQS6WpWa4BDm6GsciA+FdfxnjoTkIDGhplfAohcfwJiDjF+fKa6c9nt1XtZz7rkY3zkDhhXtXzI+obdSS8Rik7vjCum3dVk+WNj1yH+IBLUGQRCoYHcCh1bOsKVMTcGKI6IHD/Nsgx+XNhxAPwhmRAJlc2FdlKLuU9v9lfBL5aahEruWWLlyLkqDbLQMz0Gt4LSw11Kwyot03P7MeLnMNv3FYsjNqUWkT06jqxTne0eFmhrLqm35u5oGpbCaA7M2Ww6HRGx/g5sLp9XTmiisRv3UWjIK5+UPL3wLYlkNt1S0dy24OI6mzo83jP7zMiqqCRjcsTGCGfIBbTyStZTuagI85nckfP/crrtIDULj2nSOn+JIf8bsmMx5egsqA021dFRu13xxBkjV5UaImug2+NBzb+xXacS4C/HUSgsmzvhO7eU3w0PsMgaOiIJv4YaOvnefkcjksrYvzfYq6kjxGLna9emvY0arra3Q7hwj7//lRZh2sXw1sUWVqKElXvL17dvMaz1xPwCH5TAD71xKi28lMoY/p9lupEF4g1pmtocrHzJ7ziddJypwzAAVibglVJ9zXx2pyFoNwEU9jg79mb0SP6s2Gei3oTfnb4OufskRzqoybw9yzUPL0S/c3FIM5J/T31YWxUTyRNwNhPssbNT0dIyI5ZSQXcted45qr3WSI7bXtTUVm6nyWWZKMvY8uy2BMb1EasSUHwcYEzXgVnhxoIHgAACcEN/0C/pVNaPPBt67LKgSq+5um4l2zeSwHNylaqsvuHDqIaDwbOAf+EivGP0ugdQBlpCFJaaPxAA3U2qgDI7K1haBsE3Lia3QAt+ttOiniDTNMZx7KAAAALqL0hgyeW7QqV7ASmQfCsGk2pwRgsC4JK56UuelLnpS56UuelLnpS56UuelLnpS559pfnnLJJKMtOhwUFByhEvOqctkJwoWLLQUgXCKnk6AmY5Q20kZ30eJCiuMKwKl+k/MC554N6bMgBUISGrzg5mDmlI7YyT2zGdhOADwabEh4QOA/nO/5ngDljYf2WbQstgGohFeW5sjwByxsP7LNoWWwDUbo7dPgSArrD3uvMWCjR/KdxncsVSEC7v8HMg84MpU61YdYERIDaQqC9p5f9WrSqpBsEqb61YR7AlCTW73Ek9BAUKhHmS/8GWbJY0oqusya2Y+iwn45feOJ1Qcq4jYAWZrY8qKVqjJ7BYbJhydI2PkVtRBSHwHNAZqvh4lhktZ3Rm8tMGvjDYzlqLFvZG/GXtvuqG08t7CmgSoFcuVvHxAEL3VMDzpQTgAXgz+YBMzgPSXY798yQb2wOCzaVAAFH9GDsLXq0P7dOtnQ/KARoeVCPaVutK/jRDdZqbMBrH5Zyl6XW/c1MA5Bv/0zmwzB/wN1woV+jJl8MY1lW4N5fdVMII+eKrPD60XjPq7GCCoJ27VjXHN9MQ9sw6+kDt2/MswxOfzZOi3CeQB4TLfizZOLNuh2tY5WoLlRd2d7IxhNlUc9asgadzwUrN/vBSjYqLEBbeYiRlXd1AVkV4cylDoipPW2bn9j++dVu+lKQRdR1XBM3pewbtYy/GX5AdREE8wKRkL29ks3Hsv7Wsw4i5vx3ybt0Xw1GRCH90cWJ5FO7v0wmdriW+a3qpDu6l1c0woyP181FDDkDWzqRdkZdlvNQ70/tzwiw7VpEgm6CKooSFCumwGmQvxx6rUHBljLTadBWPTEgpVaR9haZv2Vhe+6bz09rWP783q8an+o18T1t0TiipP1s9NtZV+PSiTM5yk+GFt/TKjPKHHBzycnR4lP3pNe2QfijPNzk0uFO1fhPxHNGjdb/rdPCZJ+4rHL12YTgKXWVZK3jF/qVKDAsgW4weFem1ktcQoo9bBdFkz8fsEO057jUE+J+lmz+dJR6HOEEYDgsNAEtk8NzOU7xlwU62CvuHRYoEXF641Qb59daJf0lAAABhUWjX0+gr52tulMYuFTjxuZtBDeBzA0x+dO3bixOV4B5Ub6437L5aHrpKRYesIQTeiN2UGmi+SHr1h7MB1STYDxtY7dQNQuEU/8JvckSnIQ4u+RNAgEhub8q8gkPxQjlZo1+e/vbQhEkB7BXzbCTmPeAP194lZraSz8jh7TJRC+QwtVv1RruO+bfFje8uchZeFYVlkcN1J7F0QA/hShjC0NmWbBPv4Coh7+rxcZMXtFn/JB9TpgB+QM6fZwo76p7H4riCgxHk4Ies4Uw/hOLi3kog0HtNNjY4n39r+v3LfjhOXmhwDBQ3LLpG6/Ect5ZfgxCqZcN4iziP2Yw4ylfhHj4d1tzZlkpNvnDdZgoVgSGw+gbeXxJYJQOJSRp5W5PiSvWggJTTKDgGlgkqggEDpc51jocesmV4z0S3LAUzXH+6JVbj54mUU8DqYb/TC/vT+M47t7xykbrHlNwtlu8clIWS0k8GIJ5dT1uXwaGO8M+kMMJ0hRVKGBTL91W6w2QCpsI2KJvEvJgBX+nRWN1onbwAAGdbvVNUgmLSeCzDTdYEmQ/h3ViHhxzrVfVL7P/1+0VJ2ixFdsIRqnS4VQD+Q+kcLKuaYrnOPUfqkt7jNraVPEw4RM4QARbh3FTFGjQb/V3NLNoVYrCD+3cK1YVN/1h4evEaCAAOVo3bLtgJ5eGfXUT39BtY6Ui3wAUoBgtAcbtApjIlZcQMksMHsPjNAEDQyfLxzQ3IJltxRHyrDJUfGjsxe5U605SBJF9pN/5Ht4KQXBijBwXi3veuBfc6QrBZhYsWLFixYsWLFixYsWLFixYsWLFhVrO3XvrwvUvfVCbrV6oT1BNZrEJ0hmXrrYMV6XaNoHT5/gpuTxvVe15Of8JOFO6TkCow9YWjhuWWoAAIVInAAAADxmDrqIIsl5tSguzAgihThp6u0sS6KaUux0KwpaNWZ28qXw/gCMMauK6hnKu5WlHfAOD+crol1fW50rJE0QAAgO2G6WyQPhInM4l2NW1t2ih/6GC40EHsDaEaDNeBdlJFNEKYeXQJCbTbG6/TU8e8O+8pPS/BG3oO36wcbSFYVuFQ5N4UAAGQdsMTO0LMUZQJogXyKtCQtkoic2R4wYKNOKgGvi+5giOPdpM07veNG7fUB8toUZ1547NamsnScsRZCU9uIRIP85078rHtK0FAJb7i/kvphURFUIGYx8deHjyjrXDukUpz/rfhGQ65Tj608ct/rDnQUoDk9G7SXJNMnU3ViuMebsDJTzGcv/0sdeQniz3apPDdCks3h996p0zlpfgo7/3D5TYru9PfJ7k3tZNOTTIqLb0hKEGXB18eIPXEZIqqZ0760ObHtz+/G+NAD4UiL37is8vtGHv+epJdlws8vueQJkOCHyE52TuSQx+DM7yrtVlJxE/6G5Bx1GokbuwnEYYEmnomfgwC41TNyDV4VC+Q2rlCMpbqVCi/ahXYhlqBH3fxf3EHCN2xviUP+FMb95b9pM46OzDTD7/5LM0kmu4OCudKMwyFoqzA8DqCxYv3twBGsScxyX/6v071ihK3kgV3vvAmqhC7uu+u7RliutzRBGAANsVxx+ITG3rKjDs+ZIVRACFzsFd1Z3z2FS3aLVGNMvD/zfrmkGjDtpMmcivVrpB2Kt2xZ8fOjewDnE7aGY9DgHq0VyhdVqZHFCwz6srfHkA/Nio40EGbec1WkklWMWZBkwLj5sdcrcUzZ2jd/2t5apZkEXbm6eFRiPE6MRFq5m+grC+1U/qXnuUcOv79GzNjgDgUcmLUFD7+61gziUVP+ZaretTq2YgHczna+LCtNxzKum8yxs+PSRh11IUt+4HX4evnAIiGVn/nu7rRVKm/yWUIsepY+MYvAjprg05FlfQLPUKFJdVwobIzKmJCdCAhNOT5GqweRzoooSIRlIhbxU6eGlDc5+lclvX+DLfMjpulNTT8RVaNTjbJVvNC7r7WJ0jYb/UBsqo0m13I1Rimimu8W2hTvdYjahVip1zGREAfIWeoqw7MhIHtjcgw7TSzbd5HAWy2SF6aJrP2R7c1MxE2YeBKJIJbIih+D6WEYAyupS4GCoOLVCc+QUEwDfPILmUbs8LtVIg1ZT/jZ5AJ5ccj72w8XMJ5xwg1cNiIhxJLlV3va5lLSX6uNlb7PGPPFrlO77cEsuOwTXfc7WW7g3LZIdno1h4NTCgHNSKHrvM25kPfwjwZ+ttLxhO+gqYGSgTIybg0F38QkMtagK+LkmdhPi3AI9Rn+OkMmJn9CQWd1cfeMMYlv+ctQlt+1ZK3Nb/8MQPFMMOjxlDyeu34Ns3HkuqDKWRs1/EW0LOTGgiH2Mghmfmjtp0Q7dFYHa+dzH205HK110lMzB7dOZZOFg4zneGony+PXX/XsJbL25QpIgwFEaMYQEt4bQNRXs4sOAz9zCSNMZLNFa+/I8V9CXbsXg7YMeLG61w6SDOx1sk9+fClCEPhQPoO96sIolMF2EKQkvfBaWxq6C9ss8dEpkISJfMKiw/orszKBrjQySc8XeNWmwyzD1ysTZx6LQ6mxLHWbrYB/WyTjXawhwZth6reoqlPFeLpWdoancnUgws1lanwgmYgPmral0lSJVoUminS2gXkwrsyTmgdzQKkyyhyvje7C3s9oLKipwkGSrU66L2Mzph8jmqsaV23xcjeRL6UQME8X4ToGY9YrJ/bkB+fOD+PkIBDnxgb5rJ6O7rSbeVUDhqJRRbz4kM8uJFQFACMJJcK0W2RWPQAbcbp9pOYNUEG7MbAPPXoPsa/+ay+VBSUqyu4VpMm1N9JLy6sgD3IibUZYGVxMHog6qk0hE4U7Bcsg6W1xuvp7l3q9KXCCq5+vcvw6OgBrZoqBH7VQ8HCdFN1BUPc9F9FFPwwDgsxJgJgIYZ/TTA9+kYuBN436nqdStABGJcdrWXT4YPjhsRaoAIbnYYwkFqmzhHs/BYFbw600Risc5U/HOCkoM7B5WeydPvzlrwgABfGxVHpeZdykonRDk5xOpEhv7fE9/9+nlOuZor/hxpwBLslyLXs6Nc58fYt4opYS9XRqirM1R+15juMi6CDStJDBeus30JBhzWocAjdS9yZFpml3gQxhU5e+zzdz0Hyzhu3ZuL4Ym4NHFUitSW78EA3aDMFrZ/KQ9ChBuXCduQtc/fVEOojq+/VHnfE8V/IpMpm2Q2zAr44rZXb5iaMMuR98afxZjNkEM5kFZsMkazP+7Xa/hDq4px01WEvo7hyiRJFlntrs4hJ/ki8T5OAf2ES6Lb9FOBDWyMEvh/TCFkMRb3idhAqvECPqRGovCs8jxr/ItrO3+acaXOiTjwXynB3623EILFNf1dsvK0Cwy74hL43GqYbWUvSQ14r9+GMS11X4XD4PZJnJro1umd3C6ZDJf4IQmF/s+6Zk6WCO/gyQGPWfZ0i8L//5lMMakR4JPJ+00kbrC96P65l85I6DCTSGDkrMf/qdNQCrJqIDhV+FFloG6uTcB88KY12XE+zEnK6XOywjifER2tVNuNKmL1hC8PhABIjBy/ljhGcinXYMFMf2RVivIoPLW5XaicrKc+JQZV0ey+4hA152FHOa/X4mHP8Zrt4evkWUAkHxGhcyAX8Ut568wUO+xztgDkfphqnAp+jN+NsFObIJCnb0i8aYtbTfY2Nl55JA6MOOS6+IAdSZ5YdyiCppQt7sOWAGpzMyUQjdugQQkCKBOXTRKDDdX/nj74NlXLRMjWrIDzXw/+okUfbtwhq7i1if7wUdy/iZilBKLkAAjxwIfsX9u784DumvwD4c8vp2B9bRJ5I2dLTI1JM+u/huNVz9PXwVFOE3NKmC7eFtQrpOrncZ2hcqtL8u9W20E0osZTd95B/ZzjzrPUhBfYvgOobFiagcs+eKOE03JpUxELGyup43ndszw73XJFz95WHk+IAMyl2thEKdIb0v2qsJF2wB9oxmx7ELOiLWE0bLHhUspyaXEMoiXZSXJ1pHhBuMAAC6pKVt5DXc7bWLbtYdBnhSk3aDpFIKjrppJ0Zl7uB8itIxuzrgrjsgSPZxzdaq8kaHHFFR1VZv/5ZsFxpyLv5ERmeDAqKZdkiw3zyBtxa9fbLdVKFo8GSjmsuOqHbfBzNF4RleTNZUBPx2am5/LFSxUFkDTxX3BHnvMkOcIZ93zscxg1eJipzGvOU34ZU+VtLldFKvTmpl+mvu6153rV0J9+kuvNmQZBGOiZ6a0F5fCvTsQiDvDsKWbRfWqE0sT6VfBtGF0pXGWEEbCBCLn/PZ/K+tiM+KKWQ5wvpSnui2T/TGDGWrSLSKI+6hvlJLN7PR/6Ff9QD2pqSJ29h0wav/QCkRzYHb9GZFC1OEvCt6A08u94RMIVPUpOPSnEc6SsBQR66veHltdt17j0qvT9/Nwu71SngBP74pVgh7DiP6efBPZE14hmVceE+u7KO9M1eiz+kD/7p2Cr6Ja6u69pKLpwbq50XybuyomYTuHgBmKGcGQR7jEt3MEGM6TjuIwEk/7rPkrYaRLvcE2/SVQjYiGc1sriAmIIRnX0Q/u/S440DPZVslejLMgBnI5fo2bYYmn7cS+9HtiqD+xWafiYg6Uw2BX17vJ0BwJIAjtAqDE9oyKz0r56t3lMyfPOtUWxF8rUnI9Y2RZra8pxpXaw+LakW+T+MopWE9yEfr8RGnNJxYQZarkkWWkowDHYgKseQlGTpsfw3eKUhsBHc6OMrjZW8aVdCoS8uVaafSLOvSHeQ0qWthPXgIcyQMv9JMSeGOkPMHgX+oPMcdnmzaFk/It47BBh94ArstSdNlZMBgj1LXYjEW4BeebYxaFDmZQeD/ZCYXqx4rwQ11eIijvtUgzbmb67cqFKjs//As+g44RRqMhpMYIoCQJ8ACNLRQpDrQCrQnD6mmzPCObEgL6BOUFjxKny1BYZLb/hRrBTYqubqKGEQcqu8ChaALWSE4WK8RK1ILyqy1gpe95Kv4oWqzzjY7TVtpSI4zJT2igjcV8Fq2NR8Y8cIUbyqRoFAkD/eihTAGxznYFthbegZJ3nOGE6QWMHbnnORUWgyNaItGf4bAsl3bEHx1nbCeo5qSQG/evKR37ePNQG5X+pdhZlAREJ8v/DAHUOYr+1EaMBzaT59WARKxQOW1JqhQ5cO5duLOC/O1Idbbp9wPjCKRot8gG9PKtoa2SUuYOg0MCbQ8Xa10KuzmaYxyfg17cUVzcr4DkvyCbVdnsiovzOfk9+qq5NAn6twnOB406UcfH87ZNbZJq2Rw4CVH3A56WpyzYRG21/7KLBqbl5Oy+aYZkcccsHIv73gcDe6nlrsND98QddS8HQ/uldIRi9Ong8jIj4Zet+ES2OETO9aTP4CGXxY/AFJO6Jmx/pKc37PA0Vqx1cNfNNmO9yJkbTaZrQVKP9eJaI70Fy2XD11ww61PgQ0oycKDuEOR3lu2ScNBxq6Ct4D7Gt0YLInxEmtBzi7J789Gnmgw4JlaWpxCiNVama/0i1TWxJ41EC7N9g+gL31i6cLXzax8IhFYoYFpXB4rgeF52VcrRFrHTtJux8G+S8pxxlBahTninOrB3b0LCHj/YWBlQlqS6EK++mS2nBU+L4byAUiqaoUDqUCcTRJ3AjCYs5aTUG54Q6+ZVE6D/CQeiFmbdbbVGwBHO/B3P4xfsl/1vKu8wIpNT+ks5pDl4qUFzfnsQVlYbBry14NulBuFTtiyasaLNDn8qcAAw+XgblXa5iKY/uhtrcMzgPbk+qmdNMI4X92kQjEJwGMNYAGNZnTud6+WoCM19Ku4ER3ugb6iG/13a3PnvkJFqLn6BwnvzBu7Ie6SgJfTHV4FcN2tiJ9PYseMNvd+UNGXg9oV1Vx7IHJzS0ZXOBxmrI0BL6Ys8htvKP/ev7wDerK3pbqgnNn1feaW9gn3CTo2dEHKxgDT3mI8Ml4Nhb/Yu+nJtH/g6W4jPBAzmKjiSFwGoSQaTfJbiVHxJFS+/yPiG7wNtu2Zg2EwoQxArOncA34xRG/orSgyZDygHhVPcUpuqN/2+tDSzVm04SxserK+WeSts27iKHi5oj1bN6Mk8yTgSfta5E6FWN1Gx1V+pV6ZaN8NN6wSoUsaSe3yHvDtzNdTLnrOgfCAnCUME1gRGGBObBZgj4lgGPYRsZIz1Rhkb+MHvxgZUNVjrYbZishAcb/gVLjii36rZNP5Q3jEEm7eSGBc/ZjdfSNCTVcRKSDgnTIMlI3V/3hGbY7IxPzON1cS+6nA0cmwOqMsVW3SizLkL7OCk7SNdxoV7cBjdLmmxNi2HQC59WY3AKxKMV8IwAIMyhvabmGHwPA7pPdF7xcGmzoQ6iV7d0ouJGktM9JR2QyZYGSX2ZoL15bdz20tgoqJfK9oEb2K7qboKEJnc2EQS3Qm3uNyY81/J9IO5Al51H6nhCjIqfltW+C6PowjSiVwh8hQq5LLZIs7rVXS7Z4fQaYGS1PPEsC63oRM2XfMLw8XdDp6JEq5kPcMx0yy5qEN678OXk6HPkr4GZ8vINkbK2T0ZEPETecbRA4WTA+CBTgD/7P2DHBTQQfwQdoDe7IVTG2bb3GBlo3OQ5JKai/7UdRmc1RaQ1YFJrrrodD7Pcz9XYd04515pn515hydfQlN4f5oCIl8NcYfTMhdtHLIHlxe8bANI7x4lLe7qrYMQOZxy2taCKiVmmGbXn+63u0RQgjsVa7J7bhtqSW4Do0YWunegANeKPqRVUwIcGnHNzM37zBWNe4//kL099QRKW4bHjE0H4TtcKyguaEQApIP77LZ4sGc9Brqu/yzmcsqdYaAsLz89nIDwo30QtdQRLg3YQNQWS8Wd+GMiSYPYjq4ipSCz2Vc/dZkukY8XWiWqTF8T5uvve0wQWfMU5Bp1ph8nwVpyvxt2EVueICKfRu90ft7/37UgaHmx6qxWghgvmUboJpxIUl2gEI4RfpepZmTvC0wbj7ByijBtVJ31I0fjQOP0Qt4mbNwJjpzmWlsdUt/sE21ffBquMlOnQ9nxZHU857UjkJpRTiagovhjoh735mkAVkpPH4J5Y3YUdYxNg6VcuY2GryO85OUXYCpLxZLnavors9n0jItL/5h+DNSpN0Cqpa0x4P+wdS8WnzDXTgQYd3S8os9ejc0cNlpufu+jqK8t9ewW85IAwH3JssdPUBejz8XZRtpoQY7NrMFDxEm3x/fIKmufAk795f1QcZKQ9gUIJf9CLxd0JTOaVUzDax0sH1PM0xW1P+f+jW+maQv0DO5XZpNYGKfNi2aCcBVHTQtf06fcQrBE9C4LYCTNezJyjyzsLySzLoiq4ubne4I6hIuYP7Izhcb0XY+B3qYJ+1JfVDmQe+3kGi1malQ3sptRI0ZXL68OUrcEWv4F4vNSMGLq6RyCm76tRioPIjWD4YQxJE32Ft2IG1XHUImsNEcnFdHjRAEyOO/O5znKocvN7AsQKY7EjKZLxaqKbfK7+5i92YMHzeMscXOBJqIQjAd/dVSFbk9qEQlGYIAe6GO0gqfrPHvWh+bZaeCSyID2xM/Uocjw5wmxowyAZmiAVixPMN3BK7b8OFICeT/U/6HF2Z8DOmwSLq6vf9a1/+foVyrtBHx7yTlw8SYm5+G75dXmglS7H+dA6FwyWhXakSd0e6CgNJ7cpS3rVdgJMaZDE7v/6zhOwv3+lap0Q/9qMXiVrYirOkSpYLACq1t8p6aJsngyYrlS4sBIjSTWX5gR6pyK3hpAdluBUImecXHux1DyX8bukltZS3FLd+yNsdt+AxbkYZjXuDPXIdJDf7CQH4t4AGSt49a1kH838fzD5XvQ9ON5kq2vv7aaftOBZa8OgabYISuAFcHWxeqP4cjYVap71AmfkImAkqh32pkFgjxBd4W3GhTRpnqZBhsbQNnBr28mvsNn6Y6lxsn7IondJqNUTZTeeMjU+y9IQboU+m1+TZSmCUPS8HlPxs3tn1t8OGP+MlalfnZK2QahA1ozbcucRssCol45zGrw+nzPrfpZUXbNzTL+ZoPOlf5v6XJ7jMaPO5Hu90t/u9YV2diMGdGT54HkQIETV7SCRDM6kFb1t9LjxK7TM+Ob0cDM2t517aJgZwWJ9Fv+oAhyzj/3r/IABfMwJTtwwxDhzFsytGuiJ1mluCbo3Ye8BjPmFrv0QCuVOcPphKxUQUU3JTSiv7m8htQ+oEwoZ8Sak0FpVVFajrwVbzLELOzFAo4nevuJnsBY1943jCaZimpgY64L3Y8gyY9zIyBj3HcdYbYKk+T0B4RGLFM7LYtGkYAjY1E7ERpWZob7iep4j4WvAxQSnREkjCHM4A2+DPKH4oyLHKJc1yhgSd7trTDgq+OjwLgAoZw4uCHWt5DyXGPLIWCJsmrmCIrpm3I3f6/enz/APDXc+XN4M7rX0qmr5dJlYYj0UsGOnkrBANdg3pDjXFXuNi3TMcrG2yw5gxoo91fvgQT17t+SFXBYXBXFVSLy6jXCZfLJy875kR96ZNtX/SxQ03Zxfiaj45Mi52+ywaS6S4Ed6GBhpRvmrxRaMYPs7ipKDsSj783LJq9UIeO6uWe8jxAE0/G/auYrCt7cVvBR60DCnmT5dAjEWHUZiet6Ddgey9KVK1DiBm7S+nsxIcypXmIGVhA3I51jzOpWfzlhiy4WyluJXD7Y5mzVPZMy6ZJ6gq/Ffg8RGWqNX8h2W2ERWQoBQ8OPhOxZ6G958dGWr6zZ8npgZPs/qUMbiOWbSQN7qsFuSrdL3JHiGCU1d9dGIajefkzAXZpw0duMMDMurtPZ3s2J1i2eVB/U8yxZK148lvPklU9lT8m9D0urSzi3fTaLUyMyWGfhPqF1lgRBPjBeqITiMK6uYxYXHR0zMsKrmhzCADuGrNI+WrirTYkRE0lMbBk4wrSFJx2TqyLC9CR9EA0Ka6RdJdceF+XWsbdBlMOBGbCgCbbGbXqBbX89x/xgNNFYZVkbtGrLwqyXQmzgxSKss4G13sFIoY5pXLMuFbY1e3/VtAYIqb8kcJhGtan2F7w2EjmjGmkv9U2YtRen0GsYCcBGCFyprCFGi7CLot4DcrV5hY/efil83dRVNtHX4bc8h2CQpVOdaaizPUggBgJsEnZYi+vx0V/liA6XDjhTPSVm5OWLdHZeEooFpDjcm+2Jg0WHu033Ek9RGaS4AcWoazioT8tLIEiEaZK7g3K17r45bKpY3xXwDDcLcKKfchdcZhsoj+9sKGjE6BqQKDYKNAZPZKxj8RSaL35T7z2y3c1d+0sZK7HMGV95HjV79RDWT8zgY39GD9rE7uFCx/97E2qhTjdJd6AqI062+4m5qkuQLxItt3ZUyK7e/DMapQAabXlNMVGw+R+9c7jyQUm5CHHZmAYJpLwa/ysZMbZ+1Vea01zjUBBjlwGil/cnAD2fDQ2PYWe5CsDCCK9pntB26qLKHXcghGd4stjJJ98isEnciAC1Tr/bPS5lcr2WBnk9lvLFrsbmLKWL1bvPJv6Y6M8MHGXhQI6j0/QKU1EspZ+237M++n0Mo4AZSSIijoHnI4TIYNUXoR1KtMbUVD2qMRqN15sjUIhTka7xQ6Aq5J/Fmh8CGJhx4CC+GEgQStDJMNI7jw6gP4owPbzL3Y9SL7EhwoIDXFfapK+fz8NJXMWtQOWjKZptytQ4LSm/wti0uphsHhTeQscrLdmuGmrAkq43DHnl5c8hxvLbIhMw7VFU5CyX2Z5aXVh61SK/gjSTdTConbGju5ngCeuasveyGzI/3ANTXykEWg6mAqWtiYUeOocV73QVGRURuWTEbSLmfOxZkwT8b2eDynec6hcew3QcAUWgzw5Y8pcPmwgcnyJ0jvrk0AQdteqnPbClrai6mAbSBo78jdx/gq3DnKzh+c4F6bUEscJplzmV4+yoewD843USsNg09/YWqO+3KZ76ggxeD2y4624d81WoTdAOdgDR5rwFhx3kCVI/3JN9rKqlgcUGXHUfvJbp44It+OzZwThc0igPCM/o5lLqwZYuzwsrBEcEwXjhUhAqQ2eJCAPvmrWh4w/1yv+yX8nwoV4F+BsfYwjYeueaMD7sJUNq4chUAwHdUZOCHs1Fat34DSf9yb+2QGJ7KuWAl/+a4L8/aiiUfANno174gTaKnkGZaXEJmFZI45JyJmfn7f08YaYYAAziYSjsgAAAElEAAAAAAAK7GkbiG1q7Rxp3HDeQ4vsRGADHERoWje7vfkoY0UPS4OkImSMyGjCI77Cj2s0QWZcC79GNQMz3mKyPLrduEA+kbLizacQReygKREOTpTo4FGvXkvxGP6UOcVvrSFDN3hPDjMZZPKyLmq5Q07Nh/CtfpFortGC5kwI1tNm5p+xS4v/47HV4t5dUKl8jvCzB5etaAu9re2td+7qHXbOwQVuLLAmeoa926zR9fXWkn3N3inPmEH28sT0QRwABMQ0BOwnkFYErmi2zPf96ijJ+lUVO6pc96omlLiDcBoVep8b8IOppAb7jWpcrnt3hUNz73g9KeXYqrsrphGm6yspEmBnnmGajSYXq7d+qlqY/YJQL7TCZ8UDSq0lsiRNsRKo0fWqJI6kFOO997cqYEAAFfaetkS5vyneg+5zU4qGBkMHksIlWDmZqHuoSQgWV/k0GqVK2zgGQQfD7rjrKNUyls6aeAqtxmY914y2vnrYqw1QUyBGhX9KMp7h1xx6w7NvMzJ1snj983amICyKRi6KUDWxcBv++nPhDmMatGxAtnFLpHOKGKOC/t93qerOpnuczH7jlj51RmbF6esAI3kHomsK9SEd1vkCdqsr2gubjzznqTZzPJnzniS6ByizQHgB9kNDK9kLdiXNiCMq2nH2JqSLupsAUMK28pbeuvfPfVCfuxnRe2jKFmWfHQUmK/JVgNNpcTZ2rFnTNQ3G++EUPJ9Ikl+KEOsIAQb9Rb3IIvR9s5JKpi60v1x63t+w7xfujK/j9ZI7QmqrwlATW67kJUILPYjLa5SFOfE96rygw1e0se73msMlrBr9lIP3fu6deUK5FD49GowWpgDURkyl+zDbgN/kgSoh6SBr4EAgmZvAgqF/Eh9Y/YtSYiF/llIGMzZ8Z7KEfD133+GzrKAJgYVq5PBJt2INmZ7CE0zbYt+GG3cH1zFDgHMkC4AMcQUikJUn082AtH0JFrlU1BBiQ5+Ex9tlI7U0L4va8AQMieb4QbePi12oUbWPq86w74fGYaf4EVDV1zA7q70+SHs54j9Ad7xxT7TwdgbMZJ8d7RbeTOE/vUzJFMb12ssViShaFCbqCc25D/RYVBXuVpztX9lHPTBwkFTC6UinKtDvchLGNrhdeLRJO2OF2/lRWnJqSuBSJYUOWWKBxUzm3hsl43kG0a/kL6hOb6FxlH+5a0QCYstdddGDgAkV52zaRzICQRBuDVZ6CR3EXLjBHjnsh/eGGgJcc0H2duMgZz/XAT61+4lEbpuZ3SOhWgwA9k2JHKEbIsMvhKgnLaBirZ4skd1/AquoKjk7yeQOb9MmjxYnIbQ7mR9HuoZIDLHAQy7jFUfvOhbIyH9XpQxsU2xOLY2c2SY2t8aH7VBoOMKdBeEwd3KfoYwnB9AwJFGwFDKwc7Y3Vk4o9DYJ8bxX3BdGfsj25qZiJsw8CUSQS2RFD8H0sIwBldSlwMFQcWqE58goJgG+eQXMo3Z4O23fcgKhWJ8MzbgFRylrjEow9HyMTjsn9E0ggTUqRB4nafJsamgsSL0QtzhX67Kq3cV5/LbR60Cu1wWHAu6r3ZCXdVcyY4eSUghwCwrxTo79/GfZ9r91EHCJmcZlt3k6iSvQadC0gWMbmXNTapQoxPsM1069IJ+EtUZlyPekPUW9Grs4Xw+paxXttw+UNHnq4cihv6DKcZTYnwk5Dr1cJIdvfZqoA9HSPkQ4mP5kzwTmz0U4pxa+kh6JZph3TMFEYIJE8WqLjDo8ausg97ozwWJAhoS3T19XX2FFBI6JbUvNiq0LfKgDYqLCzWFuM6dgLuFBUALyaYr57tCfE2Ue9VM1PrhFusJYn0aklM/H3jovooPV2nlgaFaWAvBeKV7XSQ8T2N3v/xPfhMKwgDr6JKxsCLszDnc+AFNM5tnYUNCgi3XDifNiZ+k6u9NbWTFIfJUViyQufDqWxfHVdF7zb6hD7UlPAIuEIXPPLXCVyChkvSpdeaOU5InS27NLBwpUvJ778Kdhpyzi2NeIfOnrBSkVoCCWZcdVMJM9IqMWKpbn9QE0BFWBD3uJkWsXRSw6py3YuMWPH4ChFzS5J7F31vUQWHLGzstIZoWW9+MKWwAv+ya0l8pQLV3PEypXWHXnTrWCLp83IO6iVTIQ7VrbQAP4sJ7wLjHheSn1KcOv5n96ZzN5i3UKea3tYHZGFPwGp213/VYtok1+fe84t9Q89P4/+uM6We8clTUhluOxt50cOOvPX0scSaYPcH0MLzqlWcSAyU0VO6snaIQ/GIC0dlxO8kfrtEjxNzYIeIFzhNqMDYh3cmjzfzZ50t3j/C7ASbK7jdB5XedSDhjxQGIGayVHRk1x3BWFi1n8cB79DIjqEj+sZ9UfQm6AZFe7xvkKkAAE5smcZbEXmCyAADcE3n27LRjwHv8sZPtT2WN6Bwmj6X4pbKjCP6WABFgF0Q0AgWnm/JaNcs64RRY/vmzUpuij7HxYwxQVU1lxB7NL60FJpd/1aLJSe0MJURrqm2qUnhZywF9sCexrsn0fZlDcdhsRo3UgDZjFXifXi8X0mOU1PjbKHW17vjuHtHZCvNE3kAmMV2BiAA+NEQeXT6cHqqm77FUhjos1R7kFtyA+jOEy5BoC4FwLh3flY7z8cmntYy4nBY9GERfc/7lLv8Uyvh70GWknyhH8r70w4ZDE91YmKPa9TGiaNWXlv9C83huH8UuvyHDhwM3iS0sEd7v6ZREmoKeHZuOPiSuGYhk0uziVlGOOjLHCAaPIDpjdZG1x1wGz4oGigsXg7KsxbSUe3nU0yVfDgZvElpYIxL8nHo0jZ3xIxRn7aALobbnmr6TKkH9g4NfJtbrRD1LLTaDSZu0om4SmLunPxC0lMXSCjVlxGEmzc5VtbJIajyTN7vKMIFiPOIbZAukLEwnM4QnS3tSdEwxP5PGspeuIBN5rh2epz/4xlNJO+FK4rqL+6oPmuE+A6d9ktmQwgFo85dV8rK+x0ACK2Q2MwRtQ3xG/PS88HUUklvzg+8HfdV0RkhR7FkUWY1c2HkO9bCIpN0JheHHo22CN8ADV6i1Ircb2fhxYvhwcQ9DZiSKzPA7rH2bP+Es8dn7hJK4oXdCJHQoWZBSLcWJzofawYXQ146ALZ0QnZyKD9xk2Uq9x79YjSMVEM2TwsHOsyu+lwRdzRATO2q3zzxQp4m/Vk4hmm9LOkjMRzvhNAdGiG9YX+jxMMleXWWF+u7g8bfeKI42Fz6skxp+Asqm2k+A032CYBg9L2VUx7YznOyW0nCHxx3gHkB+osAJAlcZc00cji95s5Wmzz08F4mfq8AAVUZomRPhS2jrFGIK4SOSeOSmHe+T1Xb75xao3OGavpU7Ww0z143VDC1EKNdhaRG1JuYap9L/s0XK3MFcZEbKX8wI8HLjg9/CR56vg3aRJL9giHQNNKTBW1tYBkh4clIOd5kc2Bs0XF+Ae1JXLC+nVSgWGhF74VJFZ4cffYOxIbRQIAAAzA+bcA7D8YI/99D4hvVeodaJ9jiIcKL4F/OODYjHfT+AWvUmYxPQXLyVDbAKl+GAhNki1C5YKFkAASshfGMB3wBemQH9o1+25tC08GpDonaacP7zDHdgpI7GXA3LpkesgoPYMl9YvMTp/OhAXQx4n2xU2pxb+O/s9tYbmjSpU3MLR0mHFI6/LCH88K4u6NYeji+8U1DsNwG6El00exiihTOvXZmzabVS8AddtzWDwccyFvRseQdheg84BGA3K3c/hqqghrCXluYbcdSqLVuXNUPGYNNQOHFW1N9wzLIeARzwHQAO5T7toD5p874qAppuNYWTROO8XwQHA/sowLrCgdpblp5BJjwVn9HuHnLBcyLlAhjYg3L2ALVO1j2DKEVq5BOxdtNIR35jsB9mvTOff6X3Xtjr59Oz2L3AIXB5fybRpSM1pFo6LkzgTgyEium8zSXGPFaqpARhXf+wb0Za8X4/mTS8+t+qcLDYjoYkhHFFZKC602nK5gJ1ryKsa4LqxLx+UBfCzUMvKYfWrawezEu0ypNf0K0yWl/D2sUrRTc3RDnc9Ubtyzt5zGCWCUHMChTj/fHzXUFGV2Hr2RZIPcRGgP9S9sEiCSD7jH6KR22xUasCJGCYR4duKPVeKbZ9vlb5mUMYzKS7dWtRGdrXFFyvs8QwZCgHi5QE0pdxnTFiSny6w2ZekBfyZRFRsNJ8o43UBFYxPRi6r3SvbeLGwQdaiYo2eiVa6EQPEhZTajEE5YEwawdGGKk2us3zQSX7riVobJYxwu9Xtknnif63jMW/zq0M05bZwuq10dNYqyBV9IDXIaWREsgpIskgQ53oYAdOpCEVe7ngeJVaBm2PUWWLj8XnJEFMeUiK3Q1hH71fyzwgLtVOMytrxlWIdIyDwRdB39b+le0KzmIQnE6JIe0uBl1EiUqnAJZ2fUomC2MLpERvNPZjawkd68jL7H0go+ceB1hClwaqNBEUREFSg8bABT5IbljOJHrfbjP8Wwrk+nmwFjvsXd8OKgWvdj9CDw1yFdp9iJaGPVDw0REkByZRO5VOJidZtN1KQr7Rt3bGVqkOdiqHHvB46BoFOjB3ZanqMFslX72KsdOVCl2tFW7yKFn14uGkHtJsCWO/dfvtUHQ6AidcNiowhMLCrv9VHn7E2z38hH7FuDVXOLNml8l5aQzLMBu67Y94/o1zAPQrdzilZdFbEFQ9Ll31u+xuLDyUgFQ78KeeecWFss2Nvj4PWAcTBoQCERN55wdWAWWZESuEdmf+dQZashuSWOAYQ9O9WA7A2RyVUI+5fAVEIUgE8a/bvJywBsCABP7Yt/JF/JRSYrVG7sPE0QvACqymZBZ6AJ2muJRyt2agK6Irc94tt2n/U6rhcdOFzXIfRErH0WkF/kO4XkX0C/JaIHm+DXz4/K9ZShWV0z4xURRdad2mYdQvsXzGJ75MbY9zw4Pj4YLx7hguIZuGn3Nr7Vy3FXjlsqljZILeBSks8y+KX0LSgcAPOOz2QTO2AzT54psGkSRJ8Di8fbhN229sjuQ03i52K/bpiLnerQ6Z9Yx+YTB0U+ENGe+G4tE8DqLEHYcmFXNFVSsCiO00rztBR0m5rr0+GTwktT9u6I5HGUpq+A70PodIJ5MP7LagEe5z9MJQaBvpNGLx/0OTQwREerePQZgDnZ6QIgViWjsN/T4ayHVt1iXF5nKIuKp81sMDDxChQoWEl9TLIMIlwPMsBOYWsgf87MlGLeJ81+SG5FBRGCZsAARQ2ecJQ+hXsb4xp8g9T99/iaTZSGFZw7LL887ybDX5ESIZe07wtctnUe5jCV7xHkx/oEVS1Z3P7+D9saz78ass4IiZBikvghhftF4tTdirgkbngNWPWhFAo/YWVfV0RvvetzPUQgzue4ndwSWSel6Wdr2PXfrm0JLiTAj0EoIJJMpjfNlczQlB4ViLUUSSyIdJCIXWkyFMSGJOGj3bx318SAAy9E+bziyhbQs5LrcbWzrjy9yvMEwsl1V5rGhmDZCAG1RFbL8ahLq6/PmesZ3MbMGirU9RQpiuhjbhBDx6fBIfgEYiTtK0rQ0aq6EBHrclAmj6Wox8lFCwsdzsAqc5rvhCE9Rk2kfpcBtu/O5NSsMkQjUZWWUyAHVhWn8W4rZMe2Vq1JfqU8T3UU1DyRw6F8tSCXpmDndRlbyMYF+XX1Pz8kqndiNUC019ot1hja4JP6rDaUA4/7Cm0RiFnu1OfUSB8QFYYs9ckaNIIA4t8mmwn7W3AkjM4AMz3meRfBJxsj5z+Jqr6nArXh/r4S4L3ziAukZtOPRkhfac9rwk54nAdU2n2Z36iCXPXUw7GPdAg+JmbbUSUlZUmZQVnYKSDUVwH1/cJcDWWqZpbGQOWhb6AAAAGFz3gtQjZ+VewAAAAhAgAAAAAAMjF3o74NORVHEcMiqOI4ZEVajY+6qCgyvGwHxhNDTwKQkZFm0gf/sROZ+JJQsfuXhKnrXjSyY0CLJNhlTDdskm4AL1B+MEvRRvTBkLvmlIp5xLqmlNUJQIjitlaVBeI3AAjM09CEVCQKQmf9XYXW9ypr5zVgu8SWrd6OIEJJVz/nehLKfp5VRec2kCxRIWL933qivEcPo0fYSPT6aok3tbrC77b0opuaw9skTHHB8wEar6kUBVjN4ZqbpsACrXE346sNukdpQtNOIYiG1cLehuLp6Xao6pnklxtoEq/h31BUpzSoJ5NVEUKn+MUwkhu4JDhHqTWIeu7cTDYLyntJumlhA3NfNMJN0F56wkSbj8eUda4dpDKxXGfkQyaGr2/IdNRBBkc7eL2mJ8wff+vI2G3Djr6Tkpq/l/e9UwOdtIoz0GTmoPrIaG0zChD41G6RoPf67ZrSfzJB5dP9Htf0u4m+5M8B8J+7GOn6fP1ZyseOf+ceJgllDgSFXnkbT4seEexRO2pt75ZRi5jtvz9M6DBVbZ7ehTX9h4IO/kEuRE2IYKbZjL6Ei9hXx8TjMcEF94PkdIUBxP+rsRltIhpqMFwp4yO1murXyq52AOjkGZNt3WBXlCuN4cGRSTjTtEaDUWOw2zwg76iGJf6Zxy6EmVFPlPe6DvzgOT2arjKrhDinOmSvSn317IgFgLL6HuJUl0mm9CdFYMjvDIWOkh+1obdwfXLf+oD+nR8IKaSHAxxXPYC8vr7Ja/LxsF+4C8PxZ1dYlDTmV34Nxcgnv1eDrNVTQbePi1Ql84/s13PE0BUAYdbVmPrcZXtpuj2GipOsEA4puO4Ayu3aBBpxxP2NU4qyk6M0i6Sev/bNrI0MyagMnXzYGUPpbQ/lfDl4XKOFKM6hDLvRaB7TkNO8SdaB+YqNvr5TG8zFRO5ShnowTzCLqOq3J6n/hZ+icJoubfYm6olyRxwS9k89fe4pLeL45VGuAE3bXzfQ25xBL/bVTeDGvQvIok90jJWxE1vsTeAYVS+YtvZvqZZykgHZtp8Im1wWHy2nUhtxR069NkYJujQkz7BDQkBzDmPUCJOmCPokwMooblCCjLkFJC+tGgnfJfZsb+NwA5JBY2fw1M+qFSYf4hNzCuYYr3inqBFbGsi2hUmDSwS47fgGX58hyouR5b2e4PXZTSBEDP7MxPZsJ8HTkBUSjD1Blv5qlWeb09oTl4Gx51iZiipsfPR8Pei2p/7wq5QZytfD8mZ4AmH7K0HKoi6Lpq9owoq/MtUpCx1F7GzXOUtJz8vjUFlqEXNXIAHfB5oZvHC+NBaYOs2FPoAv6CUXsmt3pD9lcAslr/pUWeEKbR3g205IRS4sAHLM5sIUyW6a7pM1JslXfKuTSpu2H6OVWN22gWA+B7fIjOeUFIzpQqNXHGB5FDOd644MJqRFKzg9PUBswr/yI1+pn3a5CI0DUaWVGfRSZjdnkeqy69BCiY/Ek9VcSgIy8JtPnF7nMNgDSJQoAa3IDQiS6ZiSMEm3ORvB83pwZ4yuwNwvWw+3zGJsq9HRMOtpt5qC7mG2gahoq+Bpq4ZU6i7GNjb2w0Y/JYB51uDU3xGZntQUX7jn7B8XvJzHjEGlWUEPKil+o3Yacr6lFnxLv3ZYcCEFXW60OudSPvVu3nzTnTI1w2BlLZBE9MVwZ5VCfTULiv4rLmYwggxtJWDqflfwHJSfbJoyvekLwusGrO3IZFIkpFieDG+WbcxBbH8tRvA4GzFXOEig+U2ngeLV0gP3pS9+SZb6CGNlpZlIUlkYPCxkwRBP49hDou93kO5m3QOE+QdxusQ6uSA0pdQ5F5ScBTN19h/It5zUekf1LmmcYr36F6ErgA09WbTfKEoqH+mw0Rq4QcQk+xhJ4/MDRkm63r7QJ8vaK5i+bQFsNTVrTzGIMOiqnqt2OC6zg0CQidXdkLBkUqGGjGaBNbjBlBvC/18w4bDiI1bhKkaJ42Rxz+7c6Y/Nj8OX2LC4LUAeb9S9TjfFeNORtuFG+dkMrLCs1nMtnv6wiB6DVboSkWwiYLpwHvEqL6HH4+wn2rOfjiVqd8kLKliobP9veYdA3IgTp/KbCeaTRDEIgHulPTg5NTMO0mukTEDxXl6s2AKU2D1HmU2DMSuHYRs8V9LCs1uBHXbc35F2RYOZnCs255FEBnwZxTPRviBNo1nvN4b952qv+z4B4Il8MnOFDKrQIo7g6+3BFyRqjm2C8zpdaYkjxOIeziRrhiaUG1YhRErkoCAnWaTbxQIO0H1V0CXnMv+wPwDDcAAEu3gnf3y5t+4iblmJ5TMR0m1N4tjjgjhmkZhuZ2nmHuHtqCYLun3ADoboLIqUTnGO5UbAF/lrlfi2yCNRrWkM32RBA5QEQFajTCSxwNS7CHgU4Nwcr26Onx+i/eBapI6222L4QnNLs8cMFKRkFaKTXXv14MSjn/Ls+1DxCAXSkVEAYPD8hLXWAS4D9WHHN7TABwOAGGsYdPDdeF8nPpRHiukdXPaUFhACM9rCK0/iRRoYw/F/9QAJ0mi2pDstA8hJjvEwLfLZL3Bm2bzCAAANdEWfzUZAv6eMyRTuk4cBm+1veqfbt0FGV8diedIrf7/2rHv/D/zfyEM8F/WNI3EbkMGEinS/elPqdoUYrLvB5B13m3S6FnJwrYNWaP+vack0UzERBkHmhzdgBAR4WYxdaI33wQxC0rU16vAh3FFNmILXrBkm/6/HDoOUwU3lGNezT5U4cQG7WzSRAJy86sN7TksiTCk2izWjkn4muE6WsTXi2gSF8ZZLnVP5jgnpKvjGu1bCC8YBt1yS6iqiZwUBx0fmopKWtSVDk/kiXw1nd4A+nFmAquSYxRpdl3Wjhx4Fk6GsQTVUo/pgnUknPCdwBei2NZfymid+x+JgyMaDENn/aNwW7vH/ubcHjCr3mPxu0CUaIs8AZxSTVUkOCh7VZWVxr1sBbuA7SfzHMEn93v5U0Dd1pB8mAJa3f1VeZhVW6FvHX3o2G/3pDVIpJtiYC+3uEGH8FN3+Z+ZqW0nTCD/m9fmnvomg1r6mTkURNhYvEFMoontEPfJrXg2TCVBtN1srri71Rm0tHluGseMjI6z3Itiqy/N+D8mp1GjIQRNADl1K8/ET0Q5ylcYmmZJXDo6fdXIWqg2jhtEDyMSmtzssdrg4lNXrKvw7q0F3aizLzxi0EdG8UGxPLGP5D/Y0BUtwWKIG/6yKZsbWSy5kpnEre5EjZdCSm2sUAOFz8XlSujcuQjb1bUm/9aMPVNkZs8X1oYhLfD+mzLrnA4sqcbDUpDll8e4thcPUlZ7aODtUtfqbuEx1kuIPbpiXTsM763enlTnDhxVnjysEa+GGIhBq3csHqnc+pRLUVf/7OaghLKK0d61P+TFAuMfUbaXrx9UdRc9ZIij2NafGkIpA5z2h1wTDIScme4+Cn/c1a5sRyuIANtsEn2fxlyCmUhxA9H6gfMSt5QO0WW7YFSBJxRADy08fUDwMPBg21kPTqnmsq0InNu4dBzAjk8w3Aj2e4jOO7+gyyRR3UzukKSVQmXam8Q5mM3Xqb3HFgFs3SViQiZQUhVqQ1sx4EptIZbKGBlL7S9plYvy9NlIQ/d+D/gvhYZjO3XoCZMVTLeqw09+Pek91ZqNtIf05l6UXEWtPiFUaceXaG12tVgK3y9/orw7DFQy78q/QQY4G4nt7Pjudc5GlcJoKQTj2hHTuWQcw38+ASrqISM6nviNW8m+QNo76mBEwkuP7siC7MwhtVLLAL460Qy5Oh4ztB9L+KvJX1tFEaKFWDLoDITzFnaSxOECgvHa0yzVyS0S2fWqkMtG7+BeUC9BzWPxr3LpU47Lp6iUsaz3vslYK0eLWialldPZE/+za7yRFzzBTEnqTLNpoa7saBKXaJNW0VVqnT6fmjCVy5uSPucM+ZIFHLsogCxZEZtESNgahA21OaWGLD3vzJTTEx5glSeo18c8lWqspwsUP1bkUOtDbU2JOcKd4/zTT8ZtaH6doGQQKvq3VpU8PtUsUIpXQDQg1x1Av8qDh7R7UHtidZid1Jj6xzNliLSMInxR2skUb6B0YRopFLg1Z9il8Mz4uzeLtPLzZg9tNRtrRU3ZJ/UsyXs9HU2yJGGx7hK3Cc5Ni0d9TcxEhw/lN2oVl6ENtA8coMQmFZz9IiyhUu+0bnp5CcSRMsF67Jmhsu2IfKoL9GmOPRLmtgMaHqZOxIcsX6UxrAB4Y/GKyNRYPbOZZB4YgxPOxjUyGQKqs3OR5BO6SnzNAl+tYz+RGKMdIYvGMLsVvNnFMRucoreMgqb343UrmvBKO65NRMo5hf1s6x8KCBzquEEKgqWUs2w7jV+zGOnKlDJ+u3S3N/X++jy2MJldkNXXnyVtjN4q4982ygqGHIyYawTYi8t7Sr3/29tZ3l0XTH2+/q0r9rLK+jjFBxECizpn4D2YRShm6MP34u04iWBm24ZhbFB4MgxD7Fm0sWr8c5zfDWDLK4oWN2zyXTZHyX7SD9J4tYWOadaAA2LVkKlAVCZi6HQWf4ae7oR459jajl+C1kOTZ5wRRZ1eWm8b/EqTmI5GVZ0D0v6w6jmVcn1sTpv4z7zXJiolMe4ey8FYoqt+Di5j4I4uxa99Ui/3m5e7nInZRY3UWM+iUdCrEdIUAWaCjEJ8gSrOQ7kCmJKe5e28e8UuBKivewxZ0Ek0Z6XdF677zZbNQsRYuF4WvOSDnxtTKdLm6P7/AUHKJA/r0puL6csBir7D5xE+0d6am6z/Eupk/InJbRjviGwXzidMM8dZBqdACoqLizuuJJ2v4T8K7LFKW6DOB00o81dvX4iHo59j7bNXVQQUVmLvakkinMJn+6SlX+llO5UXbrI38kAN4h/y7M0rjb3hdnAUqZVNq0kA/hLUnSGM0AE+0iYPj89h2IHbpdg/krWVcAPD4TIkEd9de/qIfHhlAEUE2vQKyT6buuoCACtiDCMWNcHLhxcLCqqpwgAAAAAAAAAPFykXrmENr1FA1Z4W6sOS0clMArapPbLRHKA+N/biedjVcbDM+rBjwtI81Vr3uCnxVJjgQK8zH3Rt6Mth1nCbpC8QDT6FeqVNQgXxD64p+eYfvZ77VwJRqMjgrtIc9tMxGwBdIMFPYPaSPQoHQDIsuIkqlIbCw0aEmneYaI+/pAsehFjTi9gzxu7wQqm8SphuiXCO/gaoJFsvoaYGUKAIzz6aaiAjd+x8pOux9i2iMTB0NWfVmRHPy3BVhImEB7ETXRzstFigM5FdyZzIRyu4eiequJ+VedZOaxo7uGUnJfIPAJ9gqwHa6pAi+clUFO20pfcBEKTNvRrTdq792+UvUpA36DxTLFY+jEzMpuy6fye+z1FQnsJCZ7y5H0LeXNyJtcWgIW8C5Iv7NtOfHz1p1iZWUf3TMdgaEJwDl5XBmdvIauJv+QOfd+502oHFqgbUlDH19pgf3yZ97o5MQrbdVlQ/g2Lfs0juuzsQtspqigDJ+/8BUsAaIPOXKzXalosvs0//6rwglO6P2fgLQgEVAbQHKW5p3jTaFvhS1FPMZ0MeXwpx36BSCcQXSUjPilwmpeCQIxpBF3MiBXVz/IPbQFXBaB4/EJ4hPHyTrIKK9O47yW61r3HPFJWehXshHvVgs34ChShL1hE67dSegXpqO5totyipszrCfeuFFHaXSsHlTLnHHbbf3bd2POQLj3xtyjDC7xVASBnYfbEoknQm6+dywwE1K+pe7nAcOEO7Fy8SpeWq7OEOjUvjQML7FmCYOnW5oPrMOHYoYhUHdB9UZ3EGWFZSZHABU4BcsPMjp8wtP4PQLcJS2C7sdYsrI7yMWH6i8IEx9NgXMpVYVn6ux9+WU1QYECP4jvWLfLQORF/FIhkftOg8i6Q8suSlyDMVOyKjJzBFzJGMDS2UbXAdc7xCTXOJm7oYL3KKfSmsaCmvtAx9iIPxrZGXGCvbtesLrm17POum0Z6SiBprwFo1hTZofNxCTia5TvE7Bbnwf9P2sD/+lNBu3Z+juTSReCM7jMthKiZ77sucDtrKQvMrGrIHY/YRQ6FxVsnTi7hk0Fcbxr3jdDEhW2VrnRp7xWnarG2/mUkKkVcdbttEENvDK/rSfKKc1ITrRL34AAC5W3i+ht8aGbo5YLp9B9r/hK7BEkDWNwT5OGpNiwSn04AOgDk3hOBASYtgK5G3l4e1t78YFKJ2UsylAuaSuI+CUStb2rFVfkDdzg5HhA+fmv+FmdHdWZqzRG+VH+3RGH+xs7KE7zX4gB/69bSNKTcPnQS3dlf2MWScw2wTY94eFmjlFqCzk/5Ec++6ZiB2oEcKM/HDdwlCtKbS3g0DAuTdt9maFsDuGhNQmE3IisavpCJhSzjNWbz5v4waXdj4z7cSl5cbL0Gz2HdUAjJCEXtzE+A2qhCddiwbicP7tG11M8lC2DxCVEz32oUsOW+1wZR2oWN95RZU3RqmIhrQ/eFnWu9E1yWS9qNIqtjZNAAvCvA53+sd7U/IMcoLf/qzHLCNIS/pwg/GQdmdt0QmBKGIH2ryGW6qeOXRNclR/VEUct8iS6aTl4u7iS7konYEGWdJRBMwiLVl0zxeLNhEGNtajlTk1CfUVl6Et8QSqWbhMYmVXG3tYLo0H32yrjZTfb4hSY5Ae+uDyltuRiw4TuQEH0QgLs20Mh1DJkA5d18Qy6vf3OJUeANlgk9zIjU2dxqDbHi5Du/4iTLarqCSmO/6TFWNXprg2LS2Ihg221vKk1y7BuaiirmU6m7X7JglBXGg2Xjdf6Sn10y4cvBeg73ILOnOqXOdB90C2loNCTyKdMqyR/ihL/qKAKalVZAmDzVdT3LHbuG3JOYpJvv9Is3CGXSNKgfdUFVJAAPHHC9DZNL+XzcDIt8WrQepnDSJprUQPFSJk0h6eD3yd+SYd6TPcUyNeIyW/81rcdc1AVm4yLWy0kJAOQAK8usXJFZNL/NKKbeBoblT7T6TBccHcZaGBzaUs63YA1Qm7mgAfK23+G+uIuhp0ohxA7AULFFXvMIMZRAYEB8i/WKZ6Xav00vdqy6c1zBN+yU+jbPbEItROPA0KwuXDmRdD4ioBK7LNr/dzYZHPe+kwFAuYzCJ2qU6SnM5pCOD4mrBhgxHzSP27MT3tVjeOYBm6yy2br38trWxUBUhtJKCOnQGch8CiYlBdgAAAA=",
      "width": 360,
      "height": 640
    },
    "nodes": {
      "page-0-IMG": {
        "top": 0,
        "bottom": 0,
        "left": 0,
        "right": 0,
        "width": 0,
        "height": 0
      },
      "page-1-DIV": {
        "top": 0,
        "bottom": 0,
        "left": 0,
        "right": 0,
        "width": 0,
        "height": 0
      },
      "page-2-DIV": {
        "top": 0,
        "bottom": 0,
        "left": 0,
        "right": 0,
        "width": 0,
        "height": 0
      },
      "page-3-DIV": {
        "top": 0,
        "bottom": 0,
        "left": 0,
        "right": 0,
        "width": 0,
        "height": 0
      },
      "page-4-DIV": {
        "top": 0,
        "bottom": 0,
        "left": 0,
        "right": 0,
        "width": 0,
        "height": 0
      },
      "page-5-FOOTER": {
        "top": 1584,
        "bottom": 1668,
        "left": 0,
        "right": 360,
        "width": 360,
        "height": 84
      },
      "page-6-svg": {
        "top": 0,
        "bottom": 0,
        "left": 0,
        "right": 0,
        "width": 0,
        "height": 0
      },
      "page-7-INPUT": {
        "top": 0,
        "bottom": 0,
        "left": 0,
        "right": 0,
        "width": 0,
        "height": 0
      },
      "1-0-SPAN": {
        "top": 438,
        "bottom": 458,
        "left": 24,
        "right": 68,
        "width": 44,
        "height": 20
      },
      "1-1-MAIN": {
        "top": 80,
        "bottom": 1584,
        "left": 0,
        "right": 360,
        "width": 360,
        "height": 1504
      },
      "1-2-DIV": {
        "top": 525,
        "bottom": 543,
        "left": 152,
        "right": 320,
        "width": 168,
        "height": 18
      },
      "1-3-DIV": {
        "top": 482,
        "bottom": 586,
        "left": 16,
        "right": 344,
        "width": 328,
        "height": 104
      },
      "1-4-SPAN": {
        "top": 558,
        "bottom": 578,
        "left": 24,
        "right": 52,
        "width": 28,
        "height": 20
      },
      "1-5-SPAN": {
        "top": 680,
        "bottom": 700,
        "left": 24,
        "right": 75,
        "width": 51,
        "height": 20
      },
      "1-6-SPAN": {
        "top": 700,
        "bottom": 720,
        "left": 24,
        "right": 61,
        "width": 37,
        "height": 20
      },
      "1-7-SPAN": {
        "top": 720,
        "bottom": 740,
        "left": 24,
        "right": 63,
        "width": 39,
        "height": 20
      },
      "1-8-SPAN": {
        "top": 840,
        "bottom": 860,
        "left": 24,
        "right": 78,
        "width": 54,
        "height": 20
      },
      "1-9-SPAN": {
        "top": 860,
        "bottom": 880,
        "left": 24,
        "right": 60,
        "width": 36,
        "height": 20
      },
      "1-10-SPAN": {
        "top": 880,
        "bottom": 900,
        "left": 24,
        "right": 75,
        "width": 51,
        "height": 20
      },
      "1-11-SPAN": {
        "top": 1000,
        "bottom": 1020,
        "left": 24,
        "right": 52,
        "width": 28,
        "height": 20
      },
      "1-12-SPAN": {
        "top": 1020,
        "bottom": 1040,
        "left": 24,
        "right": 63,
        "width": 39,
        "height": 20
      },
      "1-13-SPAN": {
        "top": 1040,
        "bottom": 1060,
        "left": 24,
        "right": 68,
        "width": 44,
        "height": 20
      },
      "1-14-SPAN": {
        "top": 1160,
        "bottom": 1180,
        "left": 24,
        "right": 75,
        "width": 51,
        "height": 20
      },
      "1-15-SPAN": {
        "top": 1180,
        "bottom": 1200,
        "left": 24,
        "right": 68,
        "width": 44,
        "height": 20
      },
      "1-16-SPAN": {
        "top": 1200,
        "bottom": 1220,
        "left": 24,
        "right": 63,
        "width": 39,
        "height": 20
      },
      "1-17-SPAN": {
        "top": 1322,
        "bottom": 1342,
        "left": 24,
        "right": 59,
        "width": 35,
        "height": 20
      },
      "1-18-SPAN": {
        "top": 1342,
        "bottom": 1362,
        "left": 24,
        "right": 75,
        "width": 51,
        "height": 20
      },
      "1-19-SPAN": {
        "top": 1362,
        "bottom": 1382,
        "left": 24,
        "right": 68,
        "width": 44,
        "height": 20
      },
      "1-20-SPAN": {
        "top": 1484,
        "bottom": 1504,
        "left": 24,
        "right": 70,
        "width": 46,
        "height": 20
      },
      "1-21-SPAN": {
        "top": 1504,
        "bottom": 1524,
        "left": 24,
        "right": 89,
        "width": 65,
        "height": 20
      },
      "1-22-SPAN": {
        "top": 1524,
        "bottom": 1544,
        "left": 24,
        "right": 75,
        "width": 51,
        "height": 20
      },
      "1-23-IMG": {
        "top": 210,
        "bottom": 274,
        "left": 24,
        "right": 136,
        "width": 112,
        "height": 64
      },
      "1-24-IMG": {
        "top": 370,
        "bottom": 434,
        "left": 24,
        "right": 136,
        "width": 112,
        "height": 64
      },
      "1-25-IMG": {
        "top": 490,
        "bottom": 554,
        "left": 24,
        "right": 136,
        "width": 112,
        "height": 64
      },
      "1-26-IMG": {
        "top": 610,
        "bottom": 674,
        "left": 24,
        "right": 136,
        "width": 112,
        "height": 64
      },
      "1-27-IMG": {
        "top": 772,
        "bottom": 836,
        "left": 24,
        "right": 136,
        "width": 112,
        "height": 64
      },
      "1-28-IMG": {
        "top": 932,
        "bottom": 996,
        "left": 24,
        "right": 136,
        "width": 112,
        "height": 64
      },
      "1-29-IMG": {
        "top": 1092,
        "bottom": 1156,
        "left": 24,
        "right": 136,
        "width": 112,
        "height": 64
      },
      "1-30-IMG": {
        "top": 1252,
        "bottom": 1316,
        "left": 24,
        "right": 136,
        "width": 112,
        "height": 64
      },
      "1-31-IMG": {
        "top": 1414,
        "bottom": 1478,
        "left": 24,
        "right": 136,
        "width": 112,
        "height": 64
      },
      "1-32-DIV": {
        "top": 72,
        "bottom": 112,
        "left": 24,
        "right": 336,
        "width": 312,
        "height": 40
      },
      "1-33-A": {
        "top": 12,
        "bottom": 52,
        "left": 136,
        "right": 224,
        "width": 89,
        "height": 40
      },
      "1-34-A": {
        "top": 129,
        "bottom": 151,
        "left": 24,
        "right": 82,
        "width": 58,
        "height": 23
      },
      "1-35-A": {
        "top": 161,
        "bottom": 183,
        "left": 24,
        "right": 147,
        "width": 123,
        "height": 23
      },
      "1-36-A": {
        "top": 193,
        "bottom": 215,
        "left": 24,
        "right": 121,
        "width": 97,
        "height": 23
      },
      "1-37-A": {
        "top": 225,
        "bottom": 247,
        "left": 24,
        "right": 134,
        "width": 110,
        "height": 23
      },
      "1-38-A": {
        "top": 257,
        "bottom": 279,
        "left": 24,
        "right": 114,
        "width": 90,
        "height": 23
      },
      "1-39-A": {
        "top": 289,
        "bottom": 311,
        "left": 24,
        "right": 160,
        "width": 136,
        "height": 23
      },
      "1-40-A": {
        "top": 321,
        "bottom": 343,
        "left": 24,
        "right": 139,
        "width": 115,
        "height": 23
      },
      "1-41-A": {
        "top": 202,
        "bottom": 346,
        "left": 16,
        "right": 344,
        "width": 328,
        "height": 144
      },
      "1-42-A": {
        "top": 362,
        "bottom": 466,
        "left": 16,
        "right": 344,
        "width": 328,
        "height": 104
      },
      "1-43-A": {
        "top": 482,
        "bottom": 586,
        "left": 16,
        "right": 344,
        "width": 328,
        "height": 104
      },
      "1-44-A": {
        "top": 602,
        "bottom": 748,
        "left": 16,
        "right": 344,
        "width": 328,
        "height": 146
      },
      "1-45-A": {
        "top": 764,
        "bottom": 908,
        "left": 16,
        "right": 344,
        "width": 328,
        "height": 144
      },
      "1-46-A": {
        "top": 924,
        "bottom": 1068,
        "left": 16,
        "right": 344,
        "width": 328,
        "height": 144
      },
      "1-47-A": {
        "top": 1084,
        "bottom": 1228,
        "left": 16,
        "right": 344,
        "width": 328,
        "height": 144
      },
      "1-48-A": {
        "top": 1244,
        "bottom": 1390,
        "left": 16,
        "right": 344,
        "width": 328,
        "height": 146
      },
      "1-49-A": {
        "top": 1406,
        "bottom": 1552,
        "left": 16,
        "right": 344,
        "width": 328,
        "height": 146
      },
      "1-50-A": {
        "top": 1636,
        "bottom": 1648,
        "left": 147,
        "right": 213,
        "width": 66,
        "height": 12
      },
      "1-51-A": {
        "top": 1648,
        "bottom": 1660,
        "left": 153,
        "right": 207,
        "width": 54,
        "height": 12
      },
      "1-52-SPAN": {
        "top": 0,
        "bottom": 0,
        "left": 0,
        "right": 0,
        "width": 0,
        "height": 0
      },
      "1-53-BODY": {
        "top": 0,
        "bottom": 1668,
        "left": 0,
        "right": 360,
        "width": 360,
        "height": 1668
      },
      "1-54-IMG": {
        "top": 12,
        "bottom": 52,
        "left": 136,
        "right": 224,
        "width": 89,
        "height": 40
      },
      "1-55-META": {
        "top": 0,
        "bottom": 0,
        "left": 0,
        "right": 0,
        "width": 0,
        "height": 0
      },
      "1-56-META": {
        "top": 0,
        "bottom": 0,
        "left": 0,
        "right": 0,
        "width": 0,
        "height": 0
      },
      "1-57-META": {
        "top": 0,
        "bottom": 0,
        "left": 0,
        "right": 0,
        "width": 0,
        "height": 0
      },
      "1-58-META": {
        "top": 0,
        "bottom": 0,
        "left": 0,
        "right": 0,
        "width": 0,
        "height": 0
      },
      "1-59-META": {
        "top": 0,
        "bottom": 0,
        "left": 0,
        "right": 0,
        "width": 0,
        "height": 0
      },
      "1-60-META": {
        "top": 0,
        "bottom": 0,
        "left": 0,
        "right": 0,
        "width": 0,
        "height": 0
      },
      "1-61-META": {
        "top": 0,
        "bottom": 0,
        "left": 0,
        "right": 0,
        "width": 0,
        "height": 0
      },
      "1-62-META": {
        "top": 0,
        "bottom": 0,
        "left": 0,
        "right": 0,
        "width": 0,
        "height": 0
      },
      "1-63-META": {
        "top": 0,
        "bottom": 0,
        "left": 0,
        "right": 0,
        "width": 0,
        "height": 0
      },
      "1-64-META": {
        "top": 0,
        "bottom": 0,
        "left": 0,
        "right": 0,
        "width": 0,
        "height": 0
      },
      "1-65-META": {
        "top": 0,
        "bottom": 0,
        "left": 0,
        "right": 0,
        "width": 0,
        "height": 0
      },
      "1-66-META": {
        "top": 0,
        "bottom": 0,
        "left": 0,
        "right": 0,
        "width": 0,
        "height": 0
      },
      "1-67-META": {
        "top": 0,
        "bottom": 0,
        "left": 0,
        "right": 0,
        "width": 0,
        "height": 0
      },
      "1-68-META": {
        "top": 0,
        "bottom": 0,
        "left": 0,
        "right": 0,
        "width": 0,
        "height": 0
      },
      "1-69-META": {
        "top": 0,
        "bottom": 0,
        "left": 0,
        "right": 0,
        "width": 0,
        "height": 0
      },
      "1-70-META": {
        "top": 0,
        "bottom": 0,
        "left": 0,
        "right": 0,
        "width": 0,
        "height": 0
      },
      "1-71-META": {
        "top": 0,
        "bottom": 0,
        "left": 0,
        "right": 0,
        "width": 0,
        "height": 0
      },
      "1-72-INPUT": {
        "top": 144,
        "bottom": 186,
        "left": 16,
        "right": 297,
        "width": 281,
        "height": 42
      },
      "1-73-BUTTON": {
        "top": 145,
        "bottom": 185,
        "left": 305,
        "right": 344,
        "width": 39,
        "height": 40
      }
    }
  },
  "Inputs": {
    "inputs": [
      {
        "parentFormIndex": 0,
        "labelIndices": [],
        "id": "",
        "name": "",
        "type": "text",
        "placeholder": "",
        "autocomplete": {
          "property": "",
          "attribute": null,
          "prediction": null
        },
        "preventsPaste": false,
        "node": {
          "lhId": "1-54-INPUT",
          "devtoolsNodePath": "1,HTML,1,BODY,0,DIV,0,DIV,3,MAIN,1,FORM,0,INPUT",
          "selector": "div.flex > main#main-content > form.flex > input.p-2",
          "boundingRect": {
            "top": 176,
            "bottom": 218,
            "left": 16,
            "right": 282,
            "width": 266,
            "height": 42
          },
          "snippet": "<input class=\"p-2 mr-2 rounded-md flex-grow\" type=\"text\" aria-label=\"search text\" value=\"call of duty\">",
          "nodeLabel": "search text"
        }
      }
    ],
    "forms": [
      {
        "id": "",
        "name": "",
        "autocomplete": "on",
        "node": {
          "lhId": "1-53-FORM",
          "devtoolsNodePath": "1,HTML,1,BODY,0,DIV,0,DIV,3,MAIN,1,FORM",
          "selector": "div#__next > div.flex > main#main-content > form.flex",
          "boundingRect": {
            "top": 176,
            "bottom": 218,
            "left": 16,
            "right": 329,
            "width": 313,
            "height": 42
          },
          "snippet": "<form class=\"flex flex-row items-center mb-4\">",
          "nodeLabel": "Go"
        }
      }
    ],
    "labels": []
  }
}<|MERGE_RESOLUTION|>--- conflicted
+++ resolved
@@ -6,66 +6,55 @@
       "entryType": "measure",
       "startTime": 0,
       "duration": 1,
-      "detail": null,
-      "gather": true
+      "detail": null
     },
     {
       "name": "lh:config:resolveArtifactsToDefns",
       "entryType": "measure",
       "startTime": 1,
       "duration": 1,
-      "detail": null,
-      "gather": true
+      "detail": null
     },
     {
       "name": "lh:config:resolveNavigationsToDefns",
       "entryType": "measure",
       "startTime": 2,
       "duration": 1,
-      "detail": null,
-      "gather": true
+      "detail": null
     },
     {
       "name": "lh:driver:connect",
       "entryType": "measure",
       "startTime": 3,
       "duration": 1,
-      "detail": null,
-      "gather": true
+      "detail": null
     },
     {
       "name": "lh:runner:gather",
       "entryType": "measure",
       "startTime": 4,
       "duration": 1,
-      "detail": null,
-      "gather": true
+      "detail": null
     },
     {
       "name": "lh:gather:getBenchmarkIndex",
       "entryType": "measure",
       "startTime": 5,
       "duration": 1,
-      "detail": null,
-      "gather": true
+      "detail": null
     },
     {
       "name": "lh:gather:getVersion",
       "entryType": "measure",
       "startTime": 6,
       "duration": 1,
-      "detail": null,
-      "gather": true
+      "detail": null
     },
     {
       "name": "lh:gather:getArtifact:Accessibility",
       "entryType": "measure",
       "startTime": 7,
       "duration": 1,
-<<<<<<< HEAD
-      "detail": null,
-      "gather": true
-=======
       "detail": null
     },
     {
@@ -165,7 +154,6 @@
       "startTime": 21,
       "duration": 1,
       "detail": null
->>>>>>> e713de19
     }
   ],
   "LighthouseRunWarnings": [],
