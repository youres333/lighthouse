--- conflicted
+++ resolved
@@ -214,48 +214,18 @@
     const trace = artifacts.traces[Audit.DEFAULT_PASS];
     const devtoolsLog = artifacts.devtoolsLogs[Audit.DEFAULT_PASS];
     const URL = artifacts.URL;
-<<<<<<< HEAD
-    return ComputedChains.request({devtoolsLog, trace, URL}, context).then(chains => {
-      let chainCount = 0;
-      /**
-       * @param {LH.Audit.Details.SimpleCriticalRequestTree} tree
-       * @param {number} depth
-       */
-      function walk(tree, depth) {
-        const childIds = Object.keys(tree);
-
-        childIds.forEach(id => {
-          const child = tree[id];
-          if (child.children) {
-            walk(child.children, depth + 1);
-          } else {
-            // if the node doesn't have a children field, then it is a leaf, so +1
-            chainCount++;
-          }
-        }, '');
-      }
-      // Convert
-      const flattenedChains = CriticalRequestChains.flattenRequests(chains);
-
-      // Account for initial navigation
-      const initialNavKey = Object.keys(flattenedChains)[0];
-      const initialNavChildren = initialNavKey && flattenedChains[initialNavKey].children;
-      if (initialNavChildren && Object.keys(initialNavChildren).length > 0) {
-        walk(initialNavChildren, 0);
-      }
-=======
     const chains = await ComputedChains.request({devtoolsLog, trace, URL}, context);
+
     let chainCount = 0;
     /**
-     * @param {LH.Audit.Details.SimpleCriticalRequestNode} node
+     * @param {LH.Audit.Details.SimpleCriticalRequestTree} tree
      * @param {number} depth
      */
-    function walk(node, depth) {
-      const childIds = Object.keys(node);
->>>>>>> a7d7a8c5
+    function walk(tree, depth) {
+      const childIds = Object.keys(tree);
 
       childIds.forEach(id => {
-        const child = node[id];
+        const child = tree[id];
         if (child.children) {
           walk(child.children, depth + 1);
         } else {
