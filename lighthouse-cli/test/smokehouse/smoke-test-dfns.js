--- conflicted
+++ resolved
@@ -46,12 +46,12 @@
   expectations: require('./redirects/expectations.js'),
   config: require('./redirects-config.js'),
   batch: 'parallel-first',
-}, /*{
+}, {
   id: 'seo',
   expectations: require('./seo/expectations.js'),
   config: require('./seo-config.js'),
   batch: 'parallel-first',
-},*/ {
+}, {
   id: 'offline',
   expectations: require('./offline-local/offline-expectations.js'),
   config: require('./offline-config.js'),
@@ -78,66 +78,4 @@
   batch: 'parallel-second',
 }];
 
-<<<<<<< HEAD
-/**
- * Attempt to resolve a path relative to the smokehouse folder.
- * If this fails, attempts to locate the path
- * relative to the project root.
- * @param {string} payloadPath
- * @return {string}
- */
-function resolveLocalOrProjectRoot(payloadPath) {
-  // When browserified (Firehouse), path resolution is done during bundling.
-  if (!require.resolve) {
-    return './smokehouse/' + payloadPath;
-  }
-
-  let resolved;
-  try {
-    resolved = require.resolve(__dirname + '/' + payloadPath);
-  } catch (e) {
-    const cwdPath = path.resolve(__dirname + '/../../../', payloadPath);
-    resolved = require.resolve(cwdPath);
-  }
-
-  return resolved;
-}
-
-/**
- * @param {string} configPath
- * @return {LH.Config.Json}
- */
-function loadConfig(configPath) {
-  return require(configPath);
-}
-
-/**
- * @param {string} expectationsPath
- * @return {Smokehouse.ExpectedRunnerResult[]}
- */
-function loadExpectations(expectationsPath) {
-  return require(expectationsPath);
-}
-
-/**
- * @return {Smokehouse.Test[]}
- */
-function getSmokeTests() {
-  return SMOKE_TEST_DFNS.map(smokeTestDfn => {
-    return {
-      id: smokeTestDfn.id,
-      config: loadConfig(resolveLocalOrProjectRoot(smokeTestDfn.config)),
-      expectations: loadExpectations(resolveLocalOrProjectRoot(smokeTestDfn.expectations)),
-      batch: smokeTestDfn.batch,
-    };
-  });
-}
-
-module.exports = {
-  SMOKE_TEST_DFNS,
-  getSmokeTests,
-  resolveLocalOrProjectRoot,
-};
-=======
-module.exports = smokeTests;
->>>>>>> 05c91f03
+module.exports = smokeTests;