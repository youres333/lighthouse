/**
 * @license Copyright 2016 The Lighthouse Authors. All Rights Reserved.
 * Licensed under the Apache License, Version 2.0 (the "License"); you may not use this file except in compliance with the License. You may obtain a copy of the License at http://www.apache.org/licenses/LICENSE-2.0
 * Unless required by applicable law or agreed to in writing, software distributed under the License is distributed on an "AS IS" BASIS, WITHOUT WARRANTIES OR CONDITIONS OF ANY KIND, either express or implied. See the License for the specific language governing permissions and limitations under the License.
 */
'use strict';

/* eslint-env jest */

import {strict as assert} from 'assert';
import fs from 'fs';

import {getFlags, getYargsParser} from '../../cli-flags.js';
import {LH_ROOT} from '../../../root.js';

/**
 * @param {LH.CliFlags} flags
 */
function snapshot(flags) {
  flags = {...flags};

  // `path` properties will have different values based on the filesystem,
  // so normalize.
  for (const [k, v] of Object.entries(flags)) {
    if (typeof v === 'string') {
      // @ts-expect-error
      flags[k] = v
        .replace(process.cwd(), '__REPLACED__')
        .replace(/\\/g, '/');
    }
  }

  expect(flags).toMatchSnapshot();
}

describe('CLI flags', function() {
  it('all options should have descriptions', () => {
    const parser = getYargsParser();
    // @ts-expect-error - getGroups is private
    const optionGroups = parser.getGroups();
    /** @type {string[]} */
    const allOptions = [];
    Object.keys(optionGroups).forEach(key => {
      allOptions.push(...optionGroups[key]);
    });
<<<<<<< HEAD
    // @ts-expect-error - getUsageInstance is private
    const optionsWithDescriptions = Object.keys(parser.getUsageInstance().getDescriptions());
=======
    const optionsWithDescriptions =
      // @ts-expect-error - getUsageInstance is private
      Object.keys(yargs.getInternalMethods().getUsageInstance().getDescriptions());
>>>>>>> 5374d640

    allOptions.forEach(opt => {
      assert.ok(optionsWithDescriptions.includes(opt), `cli option '${opt}' has no description`);
    });
  });

  it('settings are accepted from a file path', () => {
    const flags = getFlags([
      'http://www.example.com',
      `--cli-flags-path="${LH_ROOT}/lighthouse-cli/test/fixtures/cli-flags-path.json"`,
      '--budgets-path=path/to/my/budget-from-command-line.json', // this should override the config value
    ].join(' '));

    expect(flags).toMatchObject({
      budgetsPath: 'path/to/my/budget-from-command-line.json',
      onlyCategories: ['performance', 'seo'],
      chromeFlags: '--window-size 800,600',
      extraHeaders: {'X-Men': 'wolverine'},
      throttlingMethod: 'devtools',
      throttling: {
        requestLatencyMs: 700,
        cpuSlowdownMultiplier: 6,
      },
    });
    snapshot(flags);
  });

  it('settings are accepted from a file path (inlined budgets)', () => {
    const flags = getFlags([
      'http://www.example.com',
      // eslint-disable-next-line max-len
      `--cli-flags-path="${LH_ROOT}/lighthouse-cli/test/fixtures/cli-flags-path-inline-budgets.json"`,
    ].join(' '));

    expect(flags.budgets).toMatchObject([{'anything': 'works'}]);
    snapshot(flags);
  });

  it('array values support csv when appropriate', () => {
    const flags = getFlags([
      'http://www.example.com',
      '--only-categories=performance,seo',
      '--skipAudits=unused-javascript,redirects',
      '--skipAudits=bootup-time',
    ].join(' '));
    expect(flags.onlyCategories).toEqual(['performance', 'seo']);
    expect(flags.skipAudits).toEqual(['unused-javascript', 'redirects', 'bootup-time']);
    snapshot(flags);
  });

  it('array values do not support csv when appropriate', () => {
    const flags = getFlags([
      'http://www.example.com',
      '--chrome-flags="--window-size 800,600"',
      '--chrome-flags="--enabled-features=NetworkService,VirtualTime"',
      '--blockedUrlPatterns=.*x,y\\.png',
    ].join(' '));
    expect(flags.chromeFlags).toEqual([
      '--window-size 800,600',
      '--enabled-features=NetworkService,VirtualTime',
    ]);
    expect(flags.blockedUrlPatterns).toEqual(['.*x,y\\.png']);
    snapshot(flags);
  });

  describe('extraHeaders', () => {
    it('should convert extra headers to object', async () => {
      const flags = getFlags([
        'http://www.example.com',
        '--extra-headers="{"foo": "bar"}"',
      ].join(' '));

      expect(flags).toHaveProperty('extraHeaders', {foo: 'bar'});
      snapshot(flags);
    });

    it('should read extra headers from file', () => {
      const headersFile = `${LH_ROOT}/lighthouse-cli/test/fixtures/extra-headers/valid.json`;
      const headers = JSON.parse(fs.readFileSync(headersFile, 'utf-8'));
      const flags = getFlags([
        'http://www.example.com',
        `--extra-headers=${headersFile}`,
      ].join(' '));

      expect(flags).toHaveProperty('extraHeaders', headers);
      snapshot(flags);
    });
  });

  describe('screenEmulation', () => {
    const url = 'http://www.example.com';

    describe('width', () => {
      it('parses a number value', () => {
        const flags = getFlags(`${url} --screenEmulation.width=500`, {noExitOnFailure: true});
        expect(flags.screenEmulation).toEqual({width: 500});
        snapshot(flags);
      });

      it('throws on a non-number', () => {
        expect(() => getFlags(`${url} --screenEmulation.width=yah`, {noExitOnFailure: true}))
          .toThrow(`Invalid value: 'screenEmulation.width' must be a number`);
      });

      it('throws with no flag value', () => {
        expect(() => getFlags(`${url} --screenEmulation.width`, {noExitOnFailure: true}))
          .toThrow(`Invalid value: 'screenEmulation.width' must be a number`);
      });
    });

    describe('height', () => {
      it('parses a number value', () => {
        const flags = getFlags(`${url} --screenEmulation.height=123`, {noExitOnFailure: true});
        expect(flags.screenEmulation).toEqual({height: 123});
      });

      it('throws on a non-number', () => {
        expect(() => getFlags(`${url} --screenEmulation.height=false`, {noExitOnFailure: true}))
          .toThrow(`Invalid value: 'screenEmulation.height' must be a number`);
      });

      it('throws with no flag value', () => {
        expect(() => getFlags(`${url} --screenEmulation.height`, {noExitOnFailure: true}))
          .toThrow(`Invalid value: 'screenEmulation.height' must be a number`);
      });
    });

    describe('deviceScaleFactor', () => {
      it('parses a non-integer numeric value', () => {
        const flags = getFlags(`${url} --screenEmulation.deviceScaleFactor=1.325`,
            {noExitOnFailure: true});
        expect(flags.screenEmulation).toEqual({deviceScaleFactor: 1.325});
        snapshot(flags);
      });

      it('throws on a non-number', () => {
        expect(() => getFlags(`${url} --screenEmulation.deviceScaleFactor=12px`,
            {noExitOnFailure: true}))
          .toThrow(`Invalid value: 'screenEmulation.deviceScaleFactor' must be a number`);
      });

      it('throws with no flag value', () => {
        expect(() => getFlags(`${url} --screenEmulation.deviceScaleFactor`,
            {noExitOnFailure: true}))
          .toThrow(`Invalid value: 'screenEmulation.deviceScaleFactor' must be a number`);
      });
    });

    describe('mobile', () => {
      it('parses the flag with no value as true', () => {
        const flags = getFlags(`${url} --screenEmulation.mobile`, {noExitOnFailure: true});
        expect(flags.screenEmulation).toEqual({mobile: true});
        snapshot(flags);
      });

      it('parses the --no-mobile flag as false', () => {
        const flags = getFlags(`${url} --no-screenEmulation.mobile`, {noExitOnFailure: true});
        expect(flags.screenEmulation).toEqual({mobile: false});
      });

      it('parses the flag with a boolean value', () => {
        const flagsTrue = getFlags(`${url} --screenEmulation.mobile=true`, {noExitOnFailure: true});
        expect(flagsTrue.screenEmulation).toEqual({mobile: true});
        const flagsFalse = getFlags(`${url} --screenEmulation.mobile=false`,
            {noExitOnFailure: true});
        expect(flagsFalse.screenEmulation).toEqual({mobile: false});
      });

      it('throws on a non-boolean value', () => {
        expect(() => getFlags(`${url} --screenEmulation.mobile=2`, {noExitOnFailure: true}))
          .toThrow(`Invalid value: 'screenEmulation.mobile' must be a boolean`);
      });
    });

    describe('disabled', () => {
      it('parses the flag with no value as true', () => {
        const flags = getFlags(`${url} --screenEmulation.disabled`, {noExitOnFailure: true});
        expect(flags.screenEmulation).toEqual({disabled: true});
        snapshot(flags);
      });

      it('parses the --no-disabled flag as false', () => {
        const flags = getFlags(`${url} --no-screenEmulation.disabled`, {noExitOnFailure: true});
        expect(flags.screenEmulation).toEqual({disabled: false});
      });

      it('parses the flag with a boolean value', () => {
        const flagsTrue = getFlags(`${url} --screenEmulation.disabled=true`,
            {noExitOnFailure: true});
        expect(flagsTrue.screenEmulation).toEqual({disabled: true});
        const flagsFalse = getFlags(`${url} --screenEmulation.disabled=false`,
            {noExitOnFailure: true});
        expect(flagsFalse.screenEmulation).toEqual({disabled: false});
      });

      it('throws on a non-boolean value', () => {
        expect(() => getFlags(`${url} --screenEmulation.disabled=str`, {noExitOnFailure: true}))
          .toThrow(`Invalid value: 'screenEmulation.disabled' must be a boolean`);
      });
    });
  });
});<|MERGE_RESOLUTION|>--- conflicted
+++ resolved
@@ -43,14 +43,9 @@
     Object.keys(optionGroups).forEach(key => {
       allOptions.push(...optionGroups[key]);
     });
-<<<<<<< HEAD
-    // @ts-expect-error - getUsageInstance is private
-    const optionsWithDescriptions = Object.keys(parser.getUsageInstance().getDescriptions());
-=======
     const optionsWithDescriptions =
       // @ts-expect-error - getUsageInstance is private
-      Object.keys(yargs.getInternalMethods().getUsageInstance().getDescriptions());
->>>>>>> 5374d640
+      Object.keys(parser.getInternalMethods().getUsageInstance().getDescriptions());
 
     allOptions.forEach(opt => {
       assert.ok(optionsWithDescriptions.includes(opt), `cli option '${opt}' has no description`);
