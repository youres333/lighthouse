--- conflicted
+++ resolved
@@ -163,14 +163,12 @@
           }
         }
 
-<<<<<<< HEAD
         // Attach table/opportunity items with entity information.
         Util.classifyEntities(result.entityClassification, audit);
-=======
+
         // TODO: convert printf-style displayValue.
         // Added:   #5099, v3
         // Removed: #6767, v4
->>>>>>> 97ab394d
       }
     }
 
