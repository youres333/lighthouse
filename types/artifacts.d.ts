--- conflicted
+++ resolved
@@ -289,7 +289,6 @@
         left: number;
       }
 
-<<<<<<< HEAD
       export interface TapTarget {
         snippet: string,
         selector: string,
@@ -297,9 +296,7 @@
         href: string,
         clientRects: Rect[]
       }
-      
-=======
->>>>>>> 68401c8c
+
       export interface ViewportDimensions {
         innerWidth: number;
         innerHeight: number;
