--- conflicted
+++ resolved
@@ -202,17 +202,8 @@
      * Will be `undefined` in timespan/snapshot.
      */
     mainDocumentUrl?: string;
-<<<<<<< HEAD
-    /**
-     * Will be the same as `mainDocumentUrl` in navigation mode.
-     * Wil be the URL of the main frame after Lighthouse finishes in timespan/snapshot.
-     * TODO: Use the main frame URL in navigation mode as well.
-     */
+    /** URL of the main frame after Lighthouse finishes. */
     finalPageUrl: string;
-=======
-    /** URL of the main frame after Lighthouse finishes. */
-    finalUrl: string;
->>>>>>> 6a17707a
   }
 
   interface NodeDetails {
